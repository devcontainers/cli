/*---------------------------------------------------------------------------------------------
 *  Copyright (c) Microsoft Corporation. All rights reserved.
 *  Licensed under the MIT License. See License.txt in the project root for license information.
 *--------------------------------------------------------------------------------------------*/

import * as jsonc from 'jsonc-parser';
import * as path from 'path';
import * as URL from 'url';
import * as tar from 'tar';
import { DevContainerConfig, DevContainerFeature, VSCodeCustomizations } from './configuration';
import { mkdirpLocal, readLocalFile, rmLocal, writeLocalFile, cpDirectoryLocal, isLocalFile } from '../spec-utils/pfs';
import { Log, LogLevel } from '../spec-utils/log';
import { request } from '../spec-utils/httpRequest';
import { computeFeatureInstallationOrder } from './containerFeaturesOrder';
import { fetchOCIFeature, tryGetOCIFeatureSet, fetchOCIFeatureManifestIfExistsFromUserIdentifier } from './containerFeaturesOCI';
import { uriToFsPath } from './configurationCommonUtils';
import { CommonParams, OCIManifest, OCIRef } from './containerCollectionsOCI';

// v1
const V1_ASSET_NAME = 'devcontainer-features.tgz';
export const V1_DEVCONTAINER_FEATURES_FILE_NAME = 'devcontainer-features.json';

// v2
export const DEVCONTAINER_FEATURE_FILE_NAME = 'devcontainer-feature.json';

export type Feature = SchemaFeatureBaseProperties & SchemaFeatureLifecycleHooks & DeprecatedSchemaFeatureProperties & InternalFeatureProperties;

export const FEATURES_CONTAINER_TEMP_DEST_FOLDER = '/tmp/dev-container-features';

export interface SchemaFeatureLifecycleHooks {
	onCreateCommand?: string | string[];
	updateContentCommand?: string | string[];
	postCreateCommand?: string | string[];
	postStartCommand?: string | string[];
	postAttachCommand?: string | string[];
}

// Properties who are members of the schema
export interface SchemaFeatureBaseProperties {
	id: string;
	version?: string;
	name?: string;
	description?: string;
	documentationURL?: string;
	licenseURL?: string;
	options?: Record<string, FeatureOption>;
	containerEnv?: Record<string, string>;
	mounts?: Mount[];
	init?: boolean;
	privileged?: boolean;
	capAdd?: string[];
	securityOpt?: string[];
	entrypoint?: string;
	customizations?: VSCodeCustomizations;
	installsAfter?: string[];
	deprecated?: boolean;
	legacyIds?: string[];
}

// Properties that are set programmatically for book-keeping purposes
export interface InternalFeatureProperties {
	cachePath?: string;
	internalVersion?: string;
	consecutiveId?: string;
	value: boolean | string | Record<string, boolean | string | undefined>;
	currentId?: string;
	included: boolean;
}

// Old or deprecated properties maintained for backwards compatibility
export interface DeprecatedSchemaFeatureProperties {
	buildArg?: string;
	include?: string[];
	exclude?: string[];
}

export type FeatureOption = {
	type: 'boolean';
	default?: boolean;
	description?: string;
} | {
	type: 'string';
	enum?: string[];
	default?: string;
	description?: string;
} | {
	type: 'string';
	proposals?: string[];
	default?: string;
	description?: string;
};
export interface Mount {
	type: 'bind' | 'volume';
	source: string;
	target: string;
	external?: boolean;
}

const normalizedMountKeys: Record<string, string> = {
	src: 'source',
	destination: 'target',
	dst: 'target',
};

export function parseMount(str: string): Mount {
	return str.split(',')
		.map(s => s.split('='))
		.reduce((acc, [key, value]) => ({ ...acc, [(normalizedMountKeys[key] || key)]: value }), {}) as Mount;
}

export type SourceInformation = LocalCacheSourceInformation | GithubSourceInformation | DirectTarballSourceInformation | FilePathSourceInformation | OCISourceInformation;

interface BaseSourceInformation {
	type: string;
	userFeatureId: string; // Dictates how a supporting tool will locate and download a given feature. See https://github.com/devcontainers/spec/blob/main/proposals/devcontainer-features.md#referencing-a-feature
	userFeatureIdWithoutVersion?: string;
}

export interface LocalCacheSourceInformation extends BaseSourceInformation {
	type: 'local-cache';
}

export interface OCISourceInformation extends BaseSourceInformation {
	type: 'oci';
	featureRef: OCIRef;
	manifest: OCIManifest;
	userFeatureIdWithoutVersion: string;
}

export interface DirectTarballSourceInformation extends BaseSourceInformation {
	type: 'direct-tarball';
	tarballUri: string;
}

export interface FilePathSourceInformation extends BaseSourceInformation {
	type: 'file-path';
	resolvedFilePath: string; // Resolved, absolute file path
}

// deprecated
export interface GithubSourceInformation extends BaseSourceInformation {
	type: 'github-repo';
	apiUri: string;
	unauthenticatedUri: string;
	owner: string;
	repo: string;
	isLatest: boolean; // 'true' indicates user didn't supply a version tag, thus we implicitly pull latest.
	tag?: string;
	ref?: string;
	sha?: string;
	userFeatureIdWithoutVersion: string;
}

export interface GithubSourceInformationInput {
	owner: string;
	repo: string;
	ref?: string;
	sha?: string;
	tag?: string;
}


export interface FeatureSet {
	features: Feature[];
	internalVersion?: string;
	sourceInformation: SourceInformation;
}

export interface FeaturesConfig {
	featureSets: FeatureSet[];
	dstFolder?: string; // set programatically
}

export interface GitHubApiReleaseInfo {
	assets: GithubApiReleaseAsset[];
	name: string;
	tag_name: string;
}

export interface GithubApiReleaseAsset {
	url: string;
	name: string;
	content_type: string;
	size: number;
	download_count: number;
	updated_at: string;
}

// Supports the `node` layer by collapsing all the individual features into a single `features` array.
// Regardless of their origin.
// Information is lost, but for the node layer we need not care about which set a given feature came from.
export interface CollapsedFeaturesConfig {
	allFeatures: Feature[];
}

export interface ContainerFeatureInternalParams {
	extensionPath: string;
	cwd: string;
	output: Log;
	env: NodeJS.ProcessEnv;
	skipFeatureAutoMapping: boolean;
	platform: NodeJS.Platform;
}

export const multiStageBuildExploration = false;

// Counter to ensure that no two folders are the same even if we are executing the same feature multiple times.
let counter = 1;
function getCounter() {
	return counter++;
}

const isTsnode = path.basename(process.argv[0]) === 'ts-node' || process.argv.indexOf('ts-node/register') !== -1;

export function getContainerFeaturesFolder(_extensionPath: string | { distFolder: string }) {
	if (isTsnode) {
		return path.join(require.resolve('vscode-dev-containers/package.json'), '..', 'container-features');
	}
	const distFolder = typeof _extensionPath === 'string' ? path.join(_extensionPath, 'dist') : _extensionPath.distFolder;
	return path.join(distFolder, 'node_modules', 'vscode-dev-containers', 'container-features');
}

// Take a SourceInformation and condense it down into a single string
// Useful for calculating a unique build folder name for a given featureSet.
export function getSourceInfoString(srcInfo: SourceInformation): string {
	const { type } = srcInfo;
	switch (type) {
		case 'local-cache':
			return 'local-cache-' + getCounter();
		case 'direct-tarball':
			return srcInfo.tarballUri + getCounter();
		case 'github-repo':
			return `github-${srcInfo.owner}-${srcInfo.repo}-${srcInfo.isLatest ? 'latest' : srcInfo.tag}-${getCounter()}`;
		case 'file-path':
			return srcInfo.resolvedFilePath + '-' + getCounter();
		case 'oci':
			return `oci-${srcInfo.featureRef.resource}-${getCounter()}`;
	}
}

// TODO: Move to node layer.
export function getContainerFeaturesBaseDockerFile(contentSourceRootPath: string) {
	return `

#{nonBuildKitFeatureContentFallback}

FROM $_DEV_CONTAINERS_BASE_IMAGE AS dev_containers_feature_content_normalize
USER root
COPY --from=dev_containers_feature_content_source ${path.posix.join(contentSourceRootPath, 'devcontainer-features.builtin.env')} /tmp/build-features/
RUN chmod -R 0755 /tmp/build-features/

FROM $_DEV_CONTAINERS_BASE_IMAGE AS dev_containers_target_stage

USER root

RUN mkdir -p ${FEATURES_CONTAINER_TEMP_DEST_FOLDER}
COPY --from=dev_containers_feature_content_normalize /tmp/build-features/ ${FEATURES_CONTAINER_TEMP_DEST_FOLDER}

#{featureLayer}

#{containerEnv}

ARG _DEV_CONTAINERS_IMAGE_USER=root
USER $_DEV_CONTAINERS_IMAGE_USER

#{devcontainerMetadata}

#{containerEnvMetadata}
`;
}

export function getFeatureInstallWrapperScript(feature: Feature, featureSet: FeatureSet, options: string[]): string {
	const id = escapeQuotesForShell(featureSet.sourceInformation.userFeatureIdWithoutVersion ?? 'Unknown');
	const name = escapeQuotesForShell(feature.name ?? 'Unknown');
	const description = escapeQuotesForShell(feature.description ?? '');
	const version = escapeQuotesForShell(feature.version ?? '');
	const documentation = escapeQuotesForShell(feature.documentationURL ?? '');
	const optionsIndented = escapeQuotesForShell(options.map(x => `    ${x}`).join('\n'));

	let warningHeader = '';
	if (feature.deprecated) {
		warningHeader += `(!) WARNING: Using the deprecated Feature "${escapeQuotesForShell(feature.id)}". This Feature will no longer receive any further updates/support.\n`;
	}

	if (feature?.legacyIds && feature.legacyIds.length > 0 && feature.currentId && feature.id !== feature.currentId) {
		warningHeader += `(!) WARNING: This feature has been renamed. Please update the reference in devcontainer.json to "${escapeQuotesForShell(feature.currentId)}".`;
	}

	const echoWarning = warningHeader ? `echo '${warningHeader}'` : '';
	const errorMessage = `ERROR: Feature "${name}" (${id}) failed to install!`;
	const troubleshootingMessage = documentation
		? ` Look at the documentation at ${documentation} for help troubleshooting this error.`
		: '';

	return `#!/bin/sh
set -e

on_exit () {
	[ $? -eq 0 ] && exit
	echo '${errorMessage}${troubleshootingMessage}'
}

trap on_exit EXIT

echo ===========================================================================
${echoWarning}
echo 'Feature       : ${name}'
echo 'Description   : ${description}'
echo 'Id            : ${id}'
echo 'Version       : ${version}'
echo 'Documentation : ${documentation}'
echo 'Options       :'
echo '${optionsIndented}'
echo ===========================================================================

set -a
. ../devcontainer-features.builtin.env
. ./devcontainer-features.env
set +a

chmod +x ./install.sh
./install.sh
`;
}

function escapeQuotesForShell(input: string) {
	// The `input` is expected to be a string which will be printed inside single quotes
	// by the caller. This means we need to escape any nested single quotes within the string.
	// We can do this by ending the first string with a single quote ('), printing an escaped
	// single quote (\'), and then opening a new string (').
	return input.replace(new RegExp(`'`, 'g'), `'\\''`);
}

export function getFeatureLayers(featuresConfig: FeaturesConfig, containerUser: string, remoteUser: string, useBuildKitBuildContexts = false, contentSourceRootPath = '/tmp/build-features') {

	const builtinsEnvFile = `${path.posix.join(FEATURES_CONTAINER_TEMP_DEST_FOLDER, 'devcontainer-features.builtin.env')}`;
	let result = `RUN \\
echo "_CONTAINER_USER_HOME=$(getent passwd ${containerUser} | cut -d: -f6)" >> ${builtinsEnvFile} && \\
echo "_REMOTE_USER_HOME=$(getent passwd ${remoteUser} | cut -d: -f6)" >> ${builtinsEnvFile}

`;

	// Features version 1
	const folders = (featuresConfig.featureSets || []).filter(y => y.internalVersion !== '2').map(x => x.features[0].consecutiveId);
	folders.forEach(folder => {
		const source = path.posix.join(contentSourceRootPath, folder!);
		const dest = path.posix.join(FEATURES_CONTAINER_TEMP_DEST_FOLDER, folder!);
		if (!useBuildKitBuildContexts) {
			result += `COPY --chown=root:root --from=dev_containers_feature_content_source ${source} ${dest}
RUN chmod -R 0755 ${dest} \\
&& cd ${dest} \\
&& chmod +x ./install.sh \\
&& ./install.sh

`;
		} else {
<<<<<<< HEAD
			result += `RUN --mount=type=bind,from=dev_containers_feature_content_source,source=${source},target=/tmp/build-features-src/${folder},rw \\
    cp -ar /tmp/build-features-src/${folder} /tmp/build-features/ \\
 && chmod -R 0700 /tmp/build-features/${folder} \\
 && cd /tmp/build-features/${folder} \\
=======
			result += `RUN --mount=type=bind,from=dev_containers_feature_content_source,source=${source},target=/tmp/build-features-src/${folder} \\
    cp -ar /tmp/build-features-src/${folder} ${FEATURES_CONTAINER_TEMP_DEST_FOLDER} \\
 && chmod -R 0755 ${dest} \\
 && cd ${dest} \\
>>>>>>> ebdb5ae5
 && chmod +x ./install.sh \\
 && ./install.sh \\
 && rm -rf ${dest}

`;
		}
	});
	// Features version 2
	featuresConfig.featureSets.filter(y => y.internalVersion === '2').forEach(featureSet => {
		featureSet.features.forEach(feature => {
			result += generateContainerEnvs(feature);
			const source = path.posix.join(contentSourceRootPath, feature.consecutiveId!);
			const dest = path.posix.join(FEATURES_CONTAINER_TEMP_DEST_FOLDER, feature.consecutiveId!);
			if (!useBuildKitBuildContexts) {
				result += `
COPY --chown=root:root --from=dev_containers_feature_content_source ${source} ${dest}
RUN chmod -R 0755 ${dest} \\
&& cd ${dest} \\
&& chmod +x ./devcontainer-features-install.sh \\
&& ./devcontainer-features-install.sh

`;
			} else {
				result += `
<<<<<<< HEAD
RUN --mount=type=bind,from=dev_containers_feature_content_source,source=${source},target=/tmp/build-features-src/${feature.consecutiveId},rw \\
    cp -ar /tmp/build-features-src/${feature.consecutiveId} /tmp/build-features/ \\
 && chmod -R 0700 /tmp/build-features/${feature.consecutiveId} \\
 && cd /tmp/build-features/${feature.consecutiveId} \\
=======
RUN --mount=type=bind,from=dev_containers_feature_content_source,source=${source},target=/tmp/build-features-src/${feature.consecutiveId} \\
    cp -ar /tmp/build-features-src/${feature.consecutiveId} ${FEATURES_CONTAINER_TEMP_DEST_FOLDER} \\
 && chmod -R 0755 ${dest} \\
 && cd ${dest} \\
>>>>>>> ebdb5ae5
 && chmod +x ./devcontainer-features-install.sh \\
 && ./devcontainer-features-install.sh \\
 && rm -rf ${dest}

`;
			}
		});
	});
	return result;
}

// Features version two export their environment variables as part of the Dockerfile to make them available to subsequent features.
export function generateContainerEnvs(feature: Feature) {
	let result = '';
	if (!feature.containerEnv) {
		return result;
	}
	let keys = Object.keys(feature.containerEnv);
	result = keys.map(k => `ENV ${k}=${feature.containerEnv![k]}`).join('\n');

	return result;
}

const allowedFeatureIdRegex = new RegExp('^[a-zA-Z0-9_-]*$');

// Parses a declared feature in user's devcontainer file into
// a usable URI to download remote features.
// RETURNS
// {
//  "id",              <----- The ID of the feature in the feature set.
//  sourceInformation  <----- Source information (is this locally cached, a GitHub remote feature, etc..), including tarballUri if applicable.
// }
//

const cleanupIterationFetchAndMerge = async (tempTarballPath: string, output: Log) => {
	// Non-fatal, will just get overwritten if we don't do the cleaned up.
	try {
		await rmLocal(tempTarballPath, { force: true });
	} catch (e) {
		output.write(`Didn't remove temporary tarball from disk with caught exception: ${e?.Message} `, LogLevel.Trace);
	}
};

function getRequestHeaders(params: CommonParams, sourceInformation: SourceInformation) {
	const { env, output } = params;
	let headers: { 'user-agent': string; 'Authorization'?: string; 'Accept'?: string } = {
		'user-agent': 'devcontainer'
	};

	const isGitHubUri = (srcInfo: DirectTarballSourceInformation) => {
		const uri = srcInfo.tarballUri;
		return uri.startsWith('https://github.com') || uri.startsWith('https://api.github.com');
	};

	if (sourceInformation.type === 'github-repo' || (sourceInformation.type === 'direct-tarball' && isGitHubUri(sourceInformation))) {
		const githubToken = env['GITHUB_TOKEN'];
		if (githubToken) {
			output.write('Using environment GITHUB_TOKEN.');
			headers.Authorization = `Bearer ${githubToken}`;
		} else {
			output.write('No environment GITHUB_TOKEN available.');
		}
	}
	return headers;
}

async function askGitHubApiForTarballUri(sourceInformation: GithubSourceInformation, feature: Feature, headers: { 'user-agent': string; 'Authorization'?: string; 'Accept'?: string }, output: Log) {
	const options = {
		type: 'GET',
		url: sourceInformation.apiUri,
		headers
	};

	const apiInfo: GitHubApiReleaseInfo = JSON.parse(((await request(options, output)).toString()));
	if (apiInfo) {
		const asset =
			apiInfo.assets.find(a => a.name === `${feature.id}.tgz`)  // v2
			|| apiInfo.assets.find(a => a.name === V1_ASSET_NAME) // v1
			|| undefined;

		if (asset && asset.url) {
			output.write(`Found url to fetch release artifact '${asset.name}'. Asset of size ${asset.size} has been downloaded ${asset.download_count} times and was last updated at ${asset.updated_at}`);
			return asset.url;
		} else {
			output.write('Unable to fetch release artifact URI from GitHub API', LogLevel.Error);
			return undefined;
		}
	}
	return undefined;
}

export async function loadFeaturesJson(jsonBuffer: Buffer, filePath: string, output: Log): Promise<FeatureSet | undefined> {
	if (jsonBuffer.length === 0) {
		output.write('Parsed featureSet is empty.', LogLevel.Error);
		return undefined;
	}

	const featureSet: FeatureSet = jsonc.parse(jsonBuffer.toString());
	if (!featureSet?.features || featureSet.features.length === 0) {
		output.write('Parsed featureSet contains no features.', LogLevel.Error);
		return undefined;
	}
	output.write(`Loaded ${filePath}, which declares ${featureSet.features.length} features and ${(!!featureSet.sourceInformation) ? 'contains' : 'does not contain'} explicit source info.`,
		LogLevel.Trace);

	return updateFromOldProperties(featureSet);
}

export async function loadV1FeaturesJsonFromDisk(pathToDirectory: string, output: Log): Promise<FeatureSet | undefined> {
	const filePath = path.join(pathToDirectory, V1_DEVCONTAINER_FEATURES_FILE_NAME);
	const jsonBuffer: Buffer = await readLocalFile(filePath);
	return loadFeaturesJson(jsonBuffer, filePath, output);
}

function updateFromOldProperties<T extends { features: (Feature & { extensions?: string[]; settings?: object; customizations?: VSCodeCustomizations })[] }>(original: T): T {
	// https://github.com/microsoft/dev-container-spec/issues/1
	if (!original.features.find(f => f.extensions || f.settings)) {
		return original;
	}
	return {
		...original,
		features: original.features.map(f => {
			if (!(f.extensions || f.settings)) {
				return f;
			}
			const copy = { ...f };
			const customizations = copy.customizations || (copy.customizations = {});
			const vscode = customizations.vscode || (customizations.vscode = {});
			if (copy.extensions) {
				vscode.extensions = (vscode.extensions || []).concat(copy.extensions);
				delete copy.extensions;
			}
			if (copy.settings) {
				vscode.settings = {
					...copy.settings,
					...(vscode.settings || {}),
				};
				delete copy.settings;
			}
			return copy;
		}),
	};
}

// Generate a base featuresConfig object with the set of locally-cached features, 
// as well as downloading and merging in remote feature definitions.
export async function generateFeaturesConfig(params: ContainerFeatureInternalParams, dstFolder: string, config: DevContainerConfig, getLocalFeaturesFolder: (d: string) => string, additionalFeatures: Record<string, string | boolean | Record<string, string | boolean>>) {
	const { output } = params;

	const workspaceRoot = params.cwd;
	output.write(`workspace root: ${workspaceRoot}`, LogLevel.Trace);

	const userFeatures = featuresToArray(config, additionalFeatures);
	if (!userFeatures) {
		return undefined;
	}

	// Create the featuresConfig object.
	// Initialize the featureSets object, and stash the dstFolder on the object for use later.
	let featuresConfig: FeaturesConfig = {
		featureSets: [],
		dstFolder
	};

	// load local cache of features;
	// TODO: Update so that cached features are always version 2
	const localFeaturesFolder = getLocalFeaturesFolder(params.extensionPath);
	const locallyCachedFeatureSet = await loadV1FeaturesJsonFromDisk(localFeaturesFolder, output); // TODO: Pass dist folder instead to also work with the devcontainer.json support package.
	if (!locallyCachedFeatureSet) {
		output.write('Failed to load locally cached features', LogLevel.Error);
		return undefined;
	}

	// Read features and get the type.
	output.write('--- Processing User Features ----', LogLevel.Trace);
	featuresConfig = await processUserFeatures(params, config, workspaceRoot, userFeatures, featuresConfig);
	output.write(JSON.stringify(featuresConfig, null, 4), LogLevel.Trace);

	const ociCacheDir = await prepareOCICache(dstFolder);

	// Fetch features, stage into the appropriate build folder, and read the feature's devcontainer-feature.json
	output.write('--- Fetching User Features ----', LogLevel.Trace);
	await fetchFeatures(params, featuresConfig, locallyCachedFeatureSet, dstFolder, localFeaturesFolder, ociCacheDir);

	const orderedFeatures = computeFeatureInstallationOrder(config, featuresConfig.featureSets);

	output.write('--- Computed order ----', LogLevel.Trace);
	for (const feature of orderedFeatures) {
		output.write(`${feature.sourceInformation.userFeatureId}`, LogLevel.Trace);
	}

	featuresConfig.featureSets = orderedFeatures;

	return featuresConfig;
}

async function prepareOCICache(dstFolder: string) {
	const ociCacheDir = path.join(dstFolder, 'ociCache');
	await mkdirpLocal(ociCacheDir);

	return ociCacheDir;
}

function featuresToArray(config: DevContainerConfig, additionalFeatures: Record<string, string | boolean | Record<string, string | boolean>>): DevContainerFeature[] | undefined {
	if (!Object.keys(config.features || {}).length && !Object.keys(additionalFeatures).length) {
		return undefined;
	}

	const userFeatures: DevContainerFeature[] = [];
	const userFeatureKeys = new Set<string>();

	if (config.features) {
		for (const userFeatureKey of Object.keys(config.features)) {
			const userFeatureValue = config.features[userFeatureKey];
			const feature: DevContainerFeature = {
				id: userFeatureKey,
				options: userFeatureValue
			};
			userFeatures.push(feature);
			userFeatureKeys.add(userFeatureKey);
		}
	}

	if (additionalFeatures) {
		for (const userFeatureKey of Object.keys(additionalFeatures)) {
			// add the additional feature if it hasn't already been added from the config features
			if (!userFeatureKeys.has(userFeatureKey)) {
				const userFeatureValue = additionalFeatures[userFeatureKey];
				const feature: DevContainerFeature = {
					id: userFeatureKey,
					options: userFeatureValue
				};
				userFeatures.push(feature);
			}
		}
	}

	return userFeatures;
}

// Process features contained in devcontainer.json
// Creates one feature set per feature to aid in support of the previous structure.
async function processUserFeatures(params: ContainerFeatureInternalParams, config: DevContainerConfig, workspaceRoot: string, userFeatures: DevContainerFeature[], featuresConfig: FeaturesConfig): Promise<FeaturesConfig> {
	const { platform, output } = params;

	let configPath = config.configFilePath && uriToFsPath(config.configFilePath, platform);
	output.write(`configPath: ${configPath}`, LogLevel.Trace);

	for (const userFeature of userFeatures) {
		const newFeatureSet = await processFeatureIdentifier(params, configPath, workspaceRoot, userFeature);

		if (!newFeatureSet) {
			throw new Error(`Failed to process feature ${userFeature.id}`);
		}
		featuresConfig.featureSets.push(newFeatureSet);
	}
	return featuresConfig;
}

export async function getFeatureIdType(params: CommonParams, userFeatureId: string) {
	const { output } = params;
	// See the specification for valid feature identifiers:
	//   > https://github.com/devcontainers/spec/blob/main/proposals/devcontainer-features.md#referencing-a-feature
	//
	// Additionally, we support the following deprecated syntaxes for backwards compatibility:
	//      (0)  A 'local feature' packaged with the CLI.
	//			 Syntax:   <feature>
	//
	//      (1)  A feature backed by a GitHub Release
	//			 Syntax:   <repoOwner>/<repoName>/<featureId>[@version]

	// DEPRECATED: This is a legacy feature-set ID
	if (!userFeatureId.includes('/') && !userFeatureId.includes('\\')) {
		return { type: 'local-cache', manifest: undefined };
	}

	// Direct tarball reference
	if (userFeatureId.startsWith('https://')) {
		return { type: 'direct-tarball', manifest: undefined };
	}

	// Local feature on disk
	// !! NOTE: The ability for paths outside the project file tree will soon be removed.
	if (userFeatureId.startsWith('./') || userFeatureId.startsWith('../') || userFeatureId.startsWith('/')) {
		return { type: 'file-path', manifest: undefined };
	}

	// version identifier for a github release feature.
	// DEPRECATED: This is a legacy feature-set ID
	if (userFeatureId.includes('@')) {
		return { type: 'github-repo', manifest: undefined };
	}

	const manifest = await fetchOCIFeatureManifestIfExistsFromUserIdentifier(params, userFeatureId);
	if (manifest) {
		return { type: 'oci', manifest: manifest };
	} else {
		// DEPRECATED: This is a legacy feature-set ID
		output.write('(!) WARNING: Falling back to deprecated GitHub Release syntax. See https://github.com/devcontainers/spec/blob/main/proposals/devcontainer-features.md#referencing-a-feature for updated specification.', LogLevel.Warning);
		return { type: 'github-repo', manifest: undefined };
	}
}

export function getBackwardCompatibleFeatureId(output: Log, id: string) {
	const migratedfeatures = ['aws-cli', 'azure-cli', 'desktop-lite', 'docker-in-docker', 'docker-from-docker', 'dotnet', 'git', 'git-lfs', 'github-cli', 'java', 'kubectl-helm-minikube', 'node', 'powershell', 'python', 'ruby', 'rust', 'sshd', 'terraform'];
	const renamedFeatures = new Map();
	renamedFeatures.set('golang', 'go');
	renamedFeatures.set('common', 'common-utils');

	const deprecatedFeaturesIntoOptions = new Map();
	deprecatedFeaturesIntoOptions.set('gradle', 'java');
	deprecatedFeaturesIntoOptions.set('maven', 'java');
	deprecatedFeaturesIntoOptions.set('jupyterlab', 'python');

	// TODO: add warning logs once we have context on the new location for these Features.
	// const deprecatedFeatures = ['fish', 'homebrew'];

	const newFeaturePath = 'ghcr.io/devcontainers/features';
	// Note: Pin the versionBackwardComp to '1' to avoid breaking changes.
	const versionBackwardComp = '1';

	// Mapping feature references (old shorthand syntax) from "microsoft/vscode-dev-containers" to "ghcr.io/devcontainers/features"
	if (migratedfeatures.includes(id)) {
		output.write(`(!) WARNING: Using the deprecated '${id}' Feature. See https://github.com/devcontainers/features/tree/main/src/${id}#example-usage for the updated Feature.`, LogLevel.Warning);
		return `${newFeaturePath}/${id}:${versionBackwardComp}`;
	}

	// Mapping feature references (renamed old shorthand syntax) from "microsoft/vscode-dev-containers" to "ghcr.io/devcontainers/features"
	if (renamedFeatures.get(id) !== undefined) {
		output.write(`(!) WARNING: Using the deprecated '${id}' Feature. See https://github.com/devcontainers/features/tree/main/src/${renamedFeatures.get(id)}#example-usage for the updated Feature.`, LogLevel.Warning);
		return `${newFeaturePath}/${renamedFeatures.get(id)}:${versionBackwardComp}`;
	}

	if (deprecatedFeaturesIntoOptions.get(id) !== undefined) {
		output.write(`(!) WARNING: Falling back to the deprecated '${id}' Feature. It is now part of the '${deprecatedFeaturesIntoOptions.get(id)}' Feature. See https://github.com/devcontainers/features/tree/main/src/${deprecatedFeaturesIntoOptions.get(id)}#options for the updated Feature.`, LogLevel.Warning);
	}

	// Deprecated and all other features references (eg. fish, ghcr.io/devcontainers/features/go, ghcr.io/owner/repo/id etc)
	return id;
}

// Strictly processes the user provided feature identifier to determine sourceInformation type.
// Returns a featureSet per feature.
export async function processFeatureIdentifier(params: CommonParams, configPath: string | undefined, _workspaceRoot: string, userFeature: DevContainerFeature, skipFeatureAutoMapping?: boolean): Promise<FeatureSet | undefined> {
	const { output } = params;

	output.write(`* Processing feature: ${userFeature.id}`);

	// id referenced by the user before the automapping from old shorthand syntax to "ghcr.io/devcontainers/features"
	const originalUserFeatureId = userFeature.id;
	// Adding backward compatibility
	if (!skipFeatureAutoMapping) {
		userFeature.id = getBackwardCompatibleFeatureId(output, userFeature.id);
	}

	const { type, manifest } = await getFeatureIdType(params, userFeature.id);

	// cached feature
	// Resolves deprecated features (fish, maven, gradle, homebrew, jupyterlab)
	if (type === 'local-cache') {
		output.write(`Cached feature found.`);

		let feat: Feature = {
			id: userFeature.id,
			name: userFeature.id,
			value: userFeature.options,
			included: true,
		};

		let newFeaturesSet: FeatureSet = {
			sourceInformation: {
				type: 'local-cache',
				userFeatureId: originalUserFeatureId
			},
			features: [feat],
		};

		return newFeaturesSet;
	}

	// remote tar file
	if (type === 'direct-tarball') {
		output.write(`Remote tar file found.`);
		const tarballUri = new URL.URL(userFeature.id);

		const fullPath = tarballUri.pathname;
		const tarballName = fullPath.substring(fullPath.lastIndexOf('/') + 1);
		output.write(`tarballName = ${tarballName}`, LogLevel.Trace);

		const regex = new RegExp('devcontainer-feature-(.*).tgz');
		const matches = regex.exec(tarballName);

		if (!matches || matches.length !== 2) {
			output.write(`Expected tarball name to follow 'devcontainer-feature-<feature-id>.tgz' format.  Received '${tarballName}'`, LogLevel.Error);
			return undefined;
		}
		const id = matches[1];

		if (id === '' || !allowedFeatureIdRegex.test(id)) {
			output.write(`Parse error. Specify a feature id with alphanumeric, dash, or underscore characters. Received ${id}.`, LogLevel.Error);
			return undefined;
		}

		let feat: Feature = {
			id: id,
			name: userFeature.id,
			value: userFeature.options,
			included: true,
		};

		let newFeaturesSet: FeatureSet = {
			sourceInformation: {
				type: 'direct-tarball',
				tarballUri: tarballUri.toString(),
				userFeatureId: originalUserFeatureId
			},
			features: [feat],
		};

		return newFeaturesSet;
	}

	// Spec: https://containers.dev/implementors/features-distribution/#addendum-locally-referenced
	if (type === 'file-path') {
		output.write(`Local disk feature.`);

		const id = path.basename(userFeature.id);

		// Fail on Absolute paths.
		if (path.isAbsolute(userFeature.id)) {
			output.write('An Absolute path to a local feature is not allowed.', LogLevel.Error);
			return undefined;
		}

		// Local-path features are expected to be a sub-folder of the '$WORKSPACE_ROOT/.devcontainer' folder.
		if (!configPath) {
			output.write('A local feature requires a configuration path.', LogLevel.Error);
			return undefined;
		}
		const featureFolderPath = path.join(path.dirname(configPath), userFeature.id);

		// Ensure we aren't escaping .devcontainer folder
		const parent = path.join(_workspaceRoot, '.devcontainer');
		const child = featureFolderPath;
		const relative = path.relative(parent, child);
		output.write(`${parent} -> ${child}:   Relative Distance = '${relative}'`, LogLevel.Trace);
		if (relative.indexOf('..') !== -1) {
			output.write(`Local file path parse error. Resolved path must be a child of the .devcontainer/ folder.  Parsed: ${featureFolderPath}`, LogLevel.Error);
			return undefined;
		}

		output.write(`Resolved: ${userFeature.id}  ->  ${featureFolderPath}`, LogLevel.Trace);

		// -- All parsing and validation steps complete at this point.

		output.write(`Parsed feature id: ${id}`, LogLevel.Trace);
		let feat: Feature = {
			id,
			name: userFeature.id,
			value: userFeature.options,
			included: true,
		};

		let newFeaturesSet: FeatureSet = {
			sourceInformation: {
				type: 'file-path',
				resolvedFilePath: featureFolderPath,
				userFeatureId: originalUserFeatureId
			},
			features: [feat],
		};

		return newFeaturesSet;
	}

	// (6) Oci Identifier
	if (type === 'oci' && manifest) {
		return tryGetOCIFeatureSet(output, userFeature.id, userFeature.options, manifest, originalUserFeatureId);
	}

	output.write(`Github feature.`);
	// Github repository source.
	let version = 'latest';
	let splitOnAt = userFeature.id.split('@');
	if (splitOnAt.length > 2) {
		output.write(`Parse error. Use the '@' symbol only to designate a version tag.`, LogLevel.Error);
		return undefined;
	}
	if (splitOnAt.length === 2) {
		output.write(`[${userFeature.id}] has version ${splitOnAt[1]}`, LogLevel.Trace);
		version = splitOnAt[1];
	}

	// Remaining info must be in the first part of the split.
	const featureBlob = splitOnAt[0];
	const splitOnSlash = featureBlob.split('/');
	// We expect all GitHub/registry features to follow the triple slash pattern at this point
	//  eg: <publisher>/<feature-set>/<feature>
	if (splitOnSlash.length !== 3 || splitOnSlash.some(x => x === '') || !allowedFeatureIdRegex.test(splitOnSlash[2])) {
		// This is the final fallback. If we end up here, we weren't able to resolve the Feature
		output.write(`Could not resolve Feature '${userFeature.id}'.  Ensure the Feature is published and accessible from your current environment.`, LogLevel.Error);
		return undefined;
	}
	const owner = splitOnSlash[0];
	const repo = splitOnSlash[1];
	const id = splitOnSlash[2];

	let feat: Feature = {
		id: id,
		name: userFeature.id,
		value: userFeature.options,
		included: true,
	};

	const userFeatureIdWithoutVersion = originalUserFeatureId.split('@')[0];
	if (version === 'latest') {
		let newFeaturesSet: FeatureSet = {
			sourceInformation: {
				type: 'github-repo',
				apiUri: `https://api.github.com/repos/${owner}/${repo}/releases/latest`,
				unauthenticatedUri: `https://github.com/${owner}/${repo}/releases/latest/download`, // v1/v2 implementations append name of relevant asset
				owner,
				repo,
				isLatest: true,
				userFeatureId: originalUserFeatureId,
				userFeatureIdWithoutVersion
			},
			features: [feat],
		};
		return newFeaturesSet;
	} else {
		// We must have a tag, return a tarball URI for the tagged version. 
		let newFeaturesSet: FeatureSet = {
			sourceInformation: {
				type: 'github-repo',
				apiUri: `https://api.github.com/repos/${owner}/${repo}/releases/tags/${version}`,
				unauthenticatedUri: `https://github.com/${owner}/${repo}/releases/download/${version}`, // v1/v2 implementations append name of relevant asset
				owner,
				repo,
				tag: version,
				isLatest: false,
				userFeatureId: originalUserFeatureId,
				userFeatureIdWithoutVersion
			},
			features: [feat],
		};
		return newFeaturesSet;
	}

	// TODO: Handle invalid source types better by refactoring this function.
	// throw new Error(`Unsupported feature source type: ${type}`);
}

async function fetchFeatures(params: { extensionPath: string; cwd: string; output: Log; env: NodeJS.ProcessEnv }, featuresConfig: FeaturesConfig, localFeatures: FeatureSet, dstFolder: string, localFeaturesFolder: string, ociCacheDir: string) {
	for (const featureSet of featuresConfig.featureSets) {
		try {
			if (!featureSet || !featureSet.features || !featureSet.sourceInformation) {
				continue;
			}

			if (!localFeatures) {
				continue;
			}

			const { output } = params;

			const feature = featureSet.features[0];
			const consecutiveId = feature.id + '_' + getCounter();
			// Calculate some predictable caching paths.
			const featCachePath = path.join(dstFolder, consecutiveId);
			const sourceInfoType = featureSet.sourceInformation?.type;

			feature.cachePath = featCachePath;
			feature.consecutiveId = consecutiveId;

			if (!feature.consecutiveId || !feature.id || !featureSet?.sourceInformation || !featureSet.sourceInformation.userFeatureId) {
				const err = 'Internal Features error. Missing required attribute(s).';
				throw new Error(err);
			}

			const featureDebugId = `${feature.consecutiveId}_${sourceInfoType}`;
			output.write(`* Fetching feature: ${featureDebugId}`);

			if (sourceInfoType === 'oci') {
				output.write(`Fetching from OCI`, LogLevel.Trace);
				await mkdirpLocal(featCachePath);
				const success = await fetchOCIFeature(params, featureSet, ociCacheDir, featCachePath);
				if (!success) {
					const err = `Could not download OCI feature: ${featureSet.sourceInformation.featureRef.id}`;
					throw new Error(err);
				}

				if (!(await applyFeatureConfigToFeature(output, featureSet, feature, featCachePath))) {
					const err = `Failed to parse feature '${featureDebugId}'. Please check your devcontainer.json 'features' attribute.`;
					throw new Error(err);
				}

				continue;
			}

			if (sourceInfoType === 'local-cache') {
				// create copy of the local features to set the environment variables for them.
				await mkdirpLocal(featCachePath);
				await cpDirectoryLocal(localFeaturesFolder, featCachePath);

				if (!(await applyFeatureConfigToFeature(output, featureSet, feature, featCachePath))) {
					const err = `Failed to parse feature '${featureDebugId}'. Please check your devcontainer.json 'features' attribute.`;
					throw new Error(err);
				}
				continue;
			}

			if (sourceInfoType === 'file-path') {
				output.write(`Detected local file path`, LogLevel.Trace);
				await mkdirpLocal(featCachePath);
				const executionPath = featureSet.sourceInformation.resolvedFilePath;
				await cpDirectoryLocal(executionPath, featCachePath);

				if (!(await applyFeatureConfigToFeature(output, featureSet, feature, featCachePath))) {
					const err = `Failed to parse feature '${featureDebugId}'. Please check your devcontainer.json 'features' attribute.`;
					throw new Error(err);
				}
				continue;
			}

			output.write(`Detected tarball`, LogLevel.Trace);
			const headers = getRequestHeaders(params, featureSet.sourceInformation);

			// Ordered list of tarballUris to attempt to fetch from.
			let tarballUris: string[] = [];

			if (sourceInfoType === 'github-repo') {
				output.write('Determining tarball URI for provided github repo.', LogLevel.Trace);
				if (headers.Authorization && headers.Authorization !== '') {
					output.write('GITHUB_TOKEN available. Attempting to fetch via GH API.', LogLevel.Info);
					const authenticatedGithubTarballUri = await askGitHubApiForTarballUri(featureSet.sourceInformation, feature, headers, output);

					if (authenticatedGithubTarballUri) {
						tarballUris.push(authenticatedGithubTarballUri);
					} else {
						output.write('Failed to generate autenticated tarball URI for provided feature, despite a GitHub token present', LogLevel.Warning);
					}
					headers.Accept = 'Accept: application/octet-stream';
				}

				// Always add the unauthenticated URIs as fallback options.
				output.write('Appending unauthenticated URIs for v2 and then v1', LogLevel.Trace);
				tarballUris.push(`${featureSet.sourceInformation.unauthenticatedUri}/${feature.id}.tgz`);
				tarballUris.push(`${featureSet.sourceInformation.unauthenticatedUri}/${V1_ASSET_NAME}`);

			} else {
				// We have a plain ol' tarball URI, since we aren't in the github-repo case.
				tarballUris.push(featureSet.sourceInformation.tarballUri);
			}

			// Attempt to fetch from 'tarballUris' in order, until one succeeds.
			let didSucceed: boolean = false;
			for (const tarballUri of tarballUris) {
				didSucceed = await fetchContentsAtTarballUri(tarballUri, featCachePath, headers, dstFolder, output);

				if (didSucceed) {
					output.write(`Succeeded fetching ${tarballUri}`, LogLevel.Trace);
					if (!(await applyFeatureConfigToFeature(output, featureSet, feature, featCachePath))) {
						const err = `Failed to parse feature '${featureDebugId}'. Please check your devcontainer.json 'features' attribute.`;
						throw new Error(err);
					}
					break;
				}
			}

			if (!didSucceed) {
				const msg = `(!) Failed to fetch tarball for ${featureDebugId} after attempting ${tarballUris.length} possibilities.`;
				throw new Error(msg);
			}
		}
		catch (e) {
			params.output.write(`(!) ERR: Failed to fetch feature: ${e?.message ?? ''} `, LogLevel.Error);
			throw e;
		}
	}
}

async function fetchContentsAtTarballUri(tarballUri: string, featCachePath: string, headers: { 'user-agent': string; 'Authorization'?: string; 'Accept'?: string }, dstFolder: string, output: Log): Promise<boolean> {
	const tempTarballPath = path.join(dstFolder, 'temp.tgz');
	try {
		const options = {
			type: 'GET',
			url: tarballUri,
			headers
		};
		output.write(`Fetching tarball at ${options.url}`);
		output.write(`Headers: ${JSON.stringify(options)}`, LogLevel.Trace);
		const tarball = await request(options, output);

		if (!tarball || tarball.length === 0) {
			output.write(`Did not receive a response from tarball download URI: ${tarballUri}`, LogLevel.Trace);
			return false;
		}

		// Filter what gets emitted from the tar.extract().
		const filter = (file: string, _: tar.FileStat) => {
			// Don't include .dotfiles or the archive itself.
			if (file.startsWith('./.') || file === `./${V1_ASSET_NAME}` || file === './.') {
				return false;
			}
			return true;
		};

		output.write(`Preparing to unarchive received tgz from ${tempTarballPath} -> ${featCachePath}.`, LogLevel.Trace);
		// Create the directory to cache this feature-set in.
		await mkdirpLocal(featCachePath);
		await writeLocalFile(tempTarballPath, tarball);
		await tar.x(
			{
				file: tempTarballPath,
				cwd: featCachePath,
				filter
			}
		);

		await cleanupIterationFetchAndMerge(tempTarballPath, output);

		return true;
	} catch (e) {
		output.write(`Caught failure when fetching from URI '${tarballUri}': ${e}`, LogLevel.Trace);
		await cleanupIterationFetchAndMerge(tempTarballPath, output);
		return false;
	}
}

// Reads the feature's 'devcontainer-feature.json` and applies any attributes to the in-memory Feature object.
// NOTE:
// 		Implements the latest ('internalVersion' = '2') parsing logic, 
// 		Falls back to earlier implementation(s) if requirements not present.
// 		Returns a boolean indicating whether the feature was successfully parsed.
async function applyFeatureConfigToFeature(output: Log, featureSet: FeatureSet, feature: Feature, featCachePath: string): Promise<boolean> {
	const innerJsonPath = path.join(featCachePath, DEVCONTAINER_FEATURE_FILE_NAME);

	if (!(await isLocalFile(innerJsonPath))) {
		output.write(`Feature ${feature.id} is not a 'v2' feature. Attempting fallback to 'v1' implementation.`, LogLevel.Trace);
		output.write(`For v2, expected devcontainer-feature.json at ${innerJsonPath}`, LogLevel.Trace);
		return await parseDevContainerFeature_v1Impl(output, featureSet, feature, featCachePath);
	}

	featureSet.internalVersion = '2';
	feature.cachePath = featCachePath;
	const jsonString: Buffer = await readLocalFile(innerJsonPath);
	const featureJson = jsonc.parse(jsonString.toString());


	feature = {
		...featureJson,
		...feature
	};

	featureSet.features[0] = updateFromOldProperties({ features: [feature] }).features[0];

	return true;
}

async function parseDevContainerFeature_v1Impl(output: Log, featureSet: FeatureSet, feature: Feature, featCachePath: string): Promise<boolean> {

	const pathToV1DevContainerFeatureJson = path.join(featCachePath, V1_DEVCONTAINER_FEATURES_FILE_NAME);

	if (!(await isLocalFile(pathToV1DevContainerFeatureJson))) {
		output.write(`Failed to find ${V1_DEVCONTAINER_FEATURES_FILE_NAME} metadata file (v1)`, LogLevel.Error);
		return false;
	}
	featureSet.internalVersion = '1';
	feature.cachePath = featCachePath;
	const jsonString: Buffer = await readLocalFile(pathToV1DevContainerFeatureJson);
	const featureJson: FeatureSet = jsonc.parse(jsonString.toString());

	const seekedFeature = featureJson?.features.find(f => f.id === feature.id);
	if (!seekedFeature) {
		output.write(`Failed to find feature '${feature.id}' in provided v1 metadata file`, LogLevel.Error);
		return false;
	}

	feature = {
		...seekedFeature,
		...feature
	};

	featureSet.features[0] = updateFromOldProperties({ features: [feature] }).features[0];


	return true;
}

export function getFeatureMainProperty(feature: Feature) {
	return feature.options?.version ? 'version' : undefined;
}

export function getFeatureMainValue(feature: Feature) {
	const defaultProperty = getFeatureMainProperty(feature);
	if (!defaultProperty) {
		return !!feature.value;
	}
	if (typeof feature.value === 'object') {
		const value = feature.value[defaultProperty];
		if (value === undefined && feature.options) {
			return feature.options[defaultProperty]?.default;
		}
		return value;
	}
	if (feature.value === undefined && feature.options) {
		return feature.options[defaultProperty]?.default;
	}
	return feature.value;
}

export function getFeatureValueObject(feature: Feature) {
	if (typeof feature.value === 'object') {
		return {
			...getFeatureValueDefaults(feature),
			...feature.value
		};
	}
	const mainProperty = getFeatureMainProperty(feature);
	if (!mainProperty) {
		return getFeatureValueDefaults(feature);
	}
	return {
		...getFeatureValueDefaults(feature),
		[mainProperty]: feature.value,
	};
}

function getFeatureValueDefaults(feature: Feature) {
	const options = feature.options || {};
	return Object.keys(options)
		.reduce((defaults, key) => {
			if ('default' in options[key]) {
				defaults[key] = options[key].default;
			}
			return defaults;
		}, {} as Record<string, string | boolean | undefined>);
}<|MERGE_RESOLUTION|>--- conflicted
+++ resolved
@@ -354,17 +354,10 @@
 
 `;
 		} else {
-<<<<<<< HEAD
 			result += `RUN --mount=type=bind,from=dev_containers_feature_content_source,source=${source},target=/tmp/build-features-src/${folder},rw \\
-    cp -ar /tmp/build-features-src/${folder} /tmp/build-features/ \\
- && chmod -R 0700 /tmp/build-features/${folder} \\
- && cd /tmp/build-features/${folder} \\
-=======
-			result += `RUN --mount=type=bind,from=dev_containers_feature_content_source,source=${source},target=/tmp/build-features-src/${folder} \\
     cp -ar /tmp/build-features-src/${folder} ${FEATURES_CONTAINER_TEMP_DEST_FOLDER} \\
  && chmod -R 0755 ${dest} \\
  && cd ${dest} \\
->>>>>>> ebdb5ae5
  && chmod +x ./install.sh \\
  && ./install.sh \\
  && rm -rf ${dest}
@@ -389,17 +382,10 @@
 `;
 			} else {
 				result += `
-<<<<<<< HEAD
 RUN --mount=type=bind,from=dev_containers_feature_content_source,source=${source},target=/tmp/build-features-src/${feature.consecutiveId},rw \\
-    cp -ar /tmp/build-features-src/${feature.consecutiveId} /tmp/build-features/ \\
- && chmod -R 0700 /tmp/build-features/${feature.consecutiveId} \\
- && cd /tmp/build-features/${feature.consecutiveId} \\
-=======
-RUN --mount=type=bind,from=dev_containers_feature_content_source,source=${source},target=/tmp/build-features-src/${feature.consecutiveId} \\
     cp -ar /tmp/build-features-src/${feature.consecutiveId} ${FEATURES_CONTAINER_TEMP_DEST_FOLDER} \\
  && chmod -R 0755 ${dest} \\
  && cd ${dest} \\
->>>>>>> ebdb5ae5
  && chmod +x ./devcontainer-features-install.sh \\
  && ./devcontainer-features-install.sh \\
  && rm -rf ${dest}
