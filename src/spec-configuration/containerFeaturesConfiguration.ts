/*---------------------------------------------------------------------------------------------
 *  Copyright (c) Microsoft Corporation. All rights reserved.
 *  Licensed under the MIT License. See License.txt in the project root for license information.
 *--------------------------------------------------------------------------------------------*/

import * as jsonc from 'jsonc-parser';
import * as path from 'path';
import * as URL from 'url';
import * as tar from 'tar';
import { DevContainerConfig, DevContainerFeature, VSCodeCustomizations } from './configuration';
import { mkdirpLocal, readLocalFile, rmLocal, writeLocalFile, cpDirectoryLocal, isLocalFile } from '../spec-utils/pfs';
import { Log, LogLevel } from '../spec-utils/log';
import { request } from '../spec-utils/httpRequest';
import { computeFeatureInstallationOrder } from './containerFeaturesOrder';
import { fetchOCIFeature, tryGetOCIFeatureSet, fetchOCIFeatureManifestIfExistsFromUserIdentifier } from './containerFeaturesOCI';
<<<<<<< HEAD
import { OCIManifest, OCIRef } from './containerCollectionsOCI';
import { uriToFsPath } from './configurationCommonUtils';
=======
import { CommonParams, OCIManifest, OCIRef } from './containerCollectionsOCI';
>>>>>>> a1bf89bd

// v1
const V1_ASSET_NAME = 'devcontainer-features.tgz';
export const V1_DEVCONTAINER_FEATURES_FILE_NAME = 'devcontainer-features.json';

// v2
export const DEVCONTAINER_FEATURE_FILE_NAME = 'devcontainer-feature.json';

export interface Feature {
	id: string;
	version?: string;
	name?: string;
	description?: string;
	cachePath?: string;
	internalVersion?: string; // set programmatically
	consecutiveId?: string;
	documentationURL?: string;
	licenseURL?: string;
	options?: Record<string, FeatureOption>;
	buildArg?: string; // old properties for temporary compatibility
	containerEnv?: Record<string, string>;
	mounts?: Mount[];
	init?: boolean;
	privileged?: boolean;
	capAdd?: string[];
	securityOpt?: string[];
	entrypoint?: string;
	include?: string[];
	exclude?: string[];
	value: boolean | string | Record<string, boolean | string | undefined>; // set programmatically
	included: boolean; // set programmatically
	customizations?: VSCodeCustomizations;
	installsAfter?: string[];
}

export type FeatureOption = {
	type: 'boolean';
	default?: boolean;
	description?: string;
} | {
	type: 'string';
	enum?: string[];
	default?: string;
	description?: string;
} | {
	type: 'string';
	proposals?: string[];
	default?: string;
	description?: string;
};
export interface Mount {
	type: 'bind' | 'volume';
	source: string;
	target: string;
	external?: boolean;
}

const normalizedMountKeys: Record<string, string> = {
	src: 'source',
	destination: 'target',
	dst: 'target',
};

export function parseMount(str: string): Mount {
	return str.split(',')
		.map(s => s.split('='))
		.reduce((acc, [key, value]) => ({ ...acc, [(normalizedMountKeys[key] || key)]: value }), {}) as Mount;
}

export type SourceInformation = LocalCacheSourceInformation | GithubSourceInformation | DirectTarballSourceInformation | FilePathSourceInformation | OCISourceInformation;

interface BaseSourceInformation {
	type: string;
	userFeatureId: string; // Dictates how a supporting tool will locate and download a given feature. See https://github.com/devcontainers/spec/blob/main/proposals/devcontainer-features.md#referencing-a-feature
	userFeatureIdWithoutVersion?: string;
}

export interface LocalCacheSourceInformation extends BaseSourceInformation {
	type: 'local-cache';
}

export interface OCISourceInformation extends BaseSourceInformation {
	type: 'oci';
	featureRef: OCIRef;
	manifest: OCIManifest;
	userFeatureIdWithoutVersion: string;
}

export interface DirectTarballSourceInformation extends BaseSourceInformation {
	type: 'direct-tarball';
	tarballUri: string;
}

export interface FilePathSourceInformation extends BaseSourceInformation {
	type: 'file-path';
	resolvedFilePath: string; // Resolved, absolute file path
}

// deprecated
export interface GithubSourceInformation extends BaseSourceInformation {
	type: 'github-repo';
	apiUri: string;
	unauthenticatedUri: string;
	owner: string;
	repo: string;
	isLatest: boolean; // 'true' indicates user didn't supply a version tag, thus we implicitly pull latest.
	tag?: string;
	ref?: string;
	sha?: string;
	userFeatureIdWithoutVersion: string;
}

export interface GithubSourceInformationInput {
	owner: string;
	repo: string;
	ref?: string;
	sha?: string;
	tag?: string;
}


export interface FeatureSet {
	features: Feature[];
	internalVersion?: string;
	sourceInformation: SourceInformation;
}

export interface FeaturesConfig {
	featureSets: FeatureSet[];
	dstFolder?: string; // set programatically
}

export interface GitHubApiReleaseInfo {
	assets: GithubApiReleaseAsset[];
	name: string;
	tag_name: string;
}

export interface GithubApiReleaseAsset {
	url: string;
	name: string;
	content_type: string;
	size: number;
	download_count: number;
	updated_at: string;
}

// Supports the `node` layer by collapsing all the individual features into a single `features` array.
// Regardless of their origin.
// Information is lost, but for the node layer we need not care about which set a given feature came from.
export interface CollapsedFeaturesConfig {
	allFeatures: Feature[];
}

export interface ContainerFeatureInternalParams {
	extensionPath: string;
	cwd: string;
	output: Log;
	env: NodeJS.ProcessEnv;
	skipFeatureAutoMapping: boolean;
	platform: NodeJS.Platform;
}

export const multiStageBuildExploration = false;

// Counter to ensure that no two folders are the same even if we are executing the same feature multiple times.
let counter = 1;
function getCounter() {
	return counter++;
}

const isTsnode = path.basename(process.argv[0]) === 'ts-node' || process.argv.indexOf('ts-node/register') !== -1;

export function getContainerFeaturesFolder(_extensionPath: string | { distFolder: string }) {
	if (isTsnode) {
		return path.join(require.resolve('vscode-dev-containers/package.json'), '..', 'container-features');
	}
	const distFolder = typeof _extensionPath === 'string' ? path.join(_extensionPath, 'dist') : _extensionPath.distFolder;
	return path.join(distFolder, 'node_modules', 'vscode-dev-containers', 'container-features');
}

// Take a SourceInformation and condense it down into a single string
// Useful for calculating a unique build folder name for a given featureSet.
export function getSourceInfoString(srcInfo: SourceInformation): string {
	const { type } = srcInfo;
	switch (type) {
		case 'local-cache':
			return 'local-cache-' + getCounter();
		case 'direct-tarball':
			return srcInfo.tarballUri + getCounter();
		case 'github-repo':
			return `github-${srcInfo.owner}-${srcInfo.repo}-${srcInfo.isLatest ? 'latest' : srcInfo.tag}-${getCounter()}`;
		case 'file-path':
			return srcInfo.resolvedFilePath + '-' + getCounter();
		case 'oci':
			return `oci-${srcInfo.featureRef.resource}-${getCounter()}`;
	}
}

// TODO: Move to node layer.
export function getContainerFeaturesBaseDockerFile() {
	return `
#{featureBuildStages}

#{nonBuildKitFeatureContentFallback}

FROM $_DEV_CONTAINERS_BASE_IMAGE AS dev_containers_feature_content_normalize
USER root
COPY --from=dev_containers_feature_content_source {contentSourceRootPath} /tmp/build-features/
RUN chmod -R 0700 /tmp/build-features

FROM $_DEV_CONTAINERS_BASE_IMAGE AS dev_containers_target_stage

USER root

COPY --from=dev_containers_feature_content_normalize /tmp/build-features /tmp/build-features

#{featureLayer}

#{copyFeatureBuildStages}

#{containerEnv}

ARG _DEV_CONTAINERS_IMAGE_USER=root
USER $_DEV_CONTAINERS_IMAGE_USER

#{devcontainerMetadata}
`;
}

export function getFeatureInstallWrapperScript(feature: Feature, featureSet: FeatureSet, options: string[]): string {
	const id = escapeQuotesForShell(featureSet.sourceInformation.userFeatureIdWithoutVersion ?? 'Unknown');
	const name = escapeQuotesForShell(feature.name ?? 'Unknown');
	const description = escapeQuotesForShell(feature.description ?? '');
	const version = escapeQuotesForShell(feature.version ?? '');
	const documentation = escapeQuotesForShell(feature.documentationURL ?? '');
	const optionsIndented = escapeQuotesForShell(options.map(x => `    ${x}`).join('\n'));

	const errorMessage = `ERROR: Feature "${name}" (${id}) failed to install!`;
	const troubleshootingMessage = documentation
		? ` Look at the documentation at ${documentation} for help troubleshooting this error.`
		: '';

	return `#!/bin/sh
set -e

on_exit () {
	[ $? -eq 0 ] && exit
	echo '${errorMessage}${troubleshootingMessage}'
}

trap on_exit EXIT

echo ===========================================================================
echo 'Feature       : ${name}'
echo 'Description   : ${description}'
echo 'Id            : ${id}'
echo 'Version       : ${version}'
echo 'Documentation : ${documentation}'
echo 'Options       :'
echo '${optionsIndented}'
echo ===========================================================================

set -a
. ../devcontainer-features.builtin.env
. ./devcontainer-features.env
set +a

chmod +x ./install.sh
./install.sh
`;
}

function escapeQuotesForShell(input: string) {
	// The `input` is expected to be a string which will be printed inside single quotes
	// by the caller. This means we need to escape any nested single quotes within the string.
	// We can do this by ending the first string with a single quote ('), printing an escaped
	// single quote (\'), and then opening a new string (').
	return input.replace(new RegExp(`'`, 'g'), `'\\''`);
}

export function getFeatureLayers(featuresConfig: FeaturesConfig, containerUser: string, remoteUser: string) {
	let result = `RUN \\
echo "_CONTAINER_USER_HOME=$(getent passwd ${containerUser} | cut -d: -f6)" >> /tmp/build-features/devcontainer-features.builtin.env && \\
echo "_REMOTE_USER_HOME=$(getent passwd ${remoteUser} | cut -d: -f6)" >> /tmp/build-features/devcontainer-features.builtin.env

`;

	// Features version 1
	const folders = (featuresConfig.featureSets || []).filter(y => y.internalVersion !== '2').map(x => x.features[0].consecutiveId);
	folders.forEach(folder => {
		result += `RUN cd /tmp/build-features/${folder} \\
&& chmod +x ./install.sh \\
&& ./install.sh

`;
	});
	// Features version 2
	featuresConfig.featureSets.filter(y => y.internalVersion === '2').forEach(featureSet => {
		featureSet.features.forEach(feature => {
			result += generateContainerEnvs(feature);
			result += `
RUN cd /tmp/build-features/${feature.consecutiveId} \\
&& chmod +x ./devcontainer-features-install.sh \\
&& ./devcontainer-features-install.sh

`;
		});
	});
	return result;
}

// Features version two export their environment variables as part of the Dockerfile to make them available to subsequent features.
export function generateContainerEnvs(feature: Feature) {
	let result = '';
	if (!feature.containerEnv) {
		return result;
	}
	let keys = Object.keys(feature.containerEnv);
	result = keys.map(k => `ENV ${k}=${feature.containerEnv![k]}`).join('\n');

	return result;
}

const allowedFeatureIdRegex = new RegExp('^[a-zA-Z0-9_-]*$');

// Parses a declared feature in user's devcontainer file into
// a usable URI to download remote features.
// RETURNS
// {
//  "id",              <----- The ID of the feature in the feature set.
//  sourceInformation  <----- Source information (is this locally cached, a GitHub remote feature, etc..), including tarballUri if applicable.
// }
//

const cleanupIterationFetchAndMerge = async (tempTarballPath: string, output: Log) => {
	// Non-fatal, will just get overwritten if we don't do the cleaned up.
	try {
		await rmLocal(tempTarballPath, { force: true });
	} catch (e) {
		output.write(`Didn't remove temporary tarball from disk with caught exception: ${e?.Message} `, LogLevel.Trace);
	}
};

function getRequestHeaders(params: CommonParams, sourceInformation: SourceInformation) {
	const { env, output } = params;
	let headers: { 'user-agent': string; 'Authorization'?: string; 'Accept'?: string } = {
		'user-agent': 'devcontainer'
	};

	const isGitHubUri = (srcInfo: DirectTarballSourceInformation) => {
		const uri = srcInfo.tarballUri;
		return uri.startsWith('https://github.com') || uri.startsWith('https://api.github.com');
	};

	if (sourceInformation.type === 'github-repo' || (sourceInformation.type === 'direct-tarball' && isGitHubUri(sourceInformation))) {
		const githubToken = env['GITHUB_TOKEN'];
		if (githubToken) {
			output.write('Using environment GITHUB_TOKEN.');
			headers.Authorization = `Bearer ${githubToken}`;
		} else {
			output.write('No environment GITHUB_TOKEN available.');
		}
	}
	return headers;
}

async function askGitHubApiForTarballUri(sourceInformation: GithubSourceInformation, feature: Feature, headers: { 'user-agent': string; 'Authorization'?: string; 'Accept'?: string }, output: Log) {
	const options = {
		type: 'GET',
		url: sourceInformation.apiUri,
		headers
	};

	const apiInfo: GitHubApiReleaseInfo = JSON.parse(((await request(options, output)).toString()));
	if (apiInfo) {
		const asset =
			apiInfo.assets.find(a => a.name === `${feature.id}.tgz`)  // v2
			|| apiInfo.assets.find(a => a.name === V1_ASSET_NAME) // v1
			|| undefined;

		if (asset && asset.url) {
			output.write(`Found url to fetch release artifact '${asset.name}'. Asset of size ${asset.size} has been downloaded ${asset.download_count} times and was last updated at ${asset.updated_at}`);
			return asset.url;
		} else {
			output.write('Unable to fetch release artifact URI from GitHub API', LogLevel.Error);
			return undefined;
		}
	}
	return undefined;
}

export async function loadFeaturesJson(jsonBuffer: Buffer, filePath: string, output: Log): Promise<FeatureSet | undefined> {
	if (jsonBuffer.length === 0) {
		output.write('Parsed featureSet is empty.', LogLevel.Error);
		return undefined;
	}

	const featureSet: FeatureSet = jsonc.parse(jsonBuffer.toString());
	if (!featureSet?.features || featureSet.features.length === 0) {
		output.write('Parsed featureSet contains no features.', LogLevel.Error);
		return undefined;
	}
	output.write(`Loaded ${filePath}, which declares ${featureSet.features.length} features and ${(!!featureSet.sourceInformation) ? 'contains' : 'does not contain'} explicit source info.`,
		LogLevel.Trace);

	return updateFromOldProperties(featureSet);
}

export async function loadV1FeaturesJsonFromDisk(pathToDirectory: string, output: Log): Promise<FeatureSet | undefined> {
	const filePath = path.join(pathToDirectory, V1_DEVCONTAINER_FEATURES_FILE_NAME);
	const jsonBuffer: Buffer = await readLocalFile(filePath);
	return loadFeaturesJson(jsonBuffer, filePath, output);
}

function updateFromOldProperties<T extends { features: (Feature & { extensions?: string[]; settings?: object; customizations?: VSCodeCustomizations })[] }>(original: T): T {
	// https://github.com/microsoft/dev-container-spec/issues/1
	if (!original.features.find(f => f.extensions || f.settings)) {
		return original;
	}
	return {
		...original,
		features: original.features.map(f => {
			if (!(f.extensions || f.settings)) {
				return f;
			}
			const copy = { ...f };
			const customizations = copy.customizations || (copy.customizations = {});
			const vscode = customizations.vscode || (customizations.vscode = {});
			if (copy.extensions) {
				vscode.extensions = (vscode.extensions || []).concat(copy.extensions);
				delete copy.extensions;
			}
			if (copy.settings) {
				vscode.settings = {
					...copy.settings,
					...(vscode.settings || {}),
				};
				delete copy.settings;
			}
			return copy;
		}),
	};
}

// Generate a base featuresConfig object with the set of locally-cached features, 
// as well as downloading and merging in remote feature definitions.
export async function generateFeaturesConfig(params: ContainerFeatureInternalParams, dstFolder: string, config: DevContainerConfig, getLocalFeaturesFolder: (d: string) => string, additionalFeatures: Record<string, string | boolean | Record<string, string | boolean>>) {
	const { output } = params;

	const workspaceRoot = params.cwd;
	output.write(`workspace root: ${workspaceRoot}`, LogLevel.Trace);

	const userFeatures = featuresToArray(config, additionalFeatures);
	if (!userFeatures) {
		return undefined;
	}

	// Create the featuresConfig object.
	// Initialize the featureSets object, and stash the dstFolder on the object for use later.
	let featuresConfig: FeaturesConfig = {
		featureSets: [],
		dstFolder
	};

	// load local cache of features;
	// TODO: Update so that cached features are always version 2
	const localFeaturesFolder = getLocalFeaturesFolder(params.extensionPath);
	const locallyCachedFeatureSet = await loadV1FeaturesJsonFromDisk(localFeaturesFolder, output); // TODO: Pass dist folder instead to also work with the devcontainer.json support package.
	if (!locallyCachedFeatureSet) {
		output.write('Failed to load locally cached features', LogLevel.Error);
		return undefined;
	}

	// Read features and get the type.
	output.write('--- Processing User Features ----', LogLevel.Trace);
<<<<<<< HEAD
	featuresConfig = await processUserFeatures(params, config, workspaceRoot, userFeatures, featuresConfig);
=======
	featuresConfig = await processUserFeatures(params, config, workspaceRoot, userFeatures, featuresConfig, params.skipFeatureAutoMapping);
>>>>>>> a1bf89bd
	output.write(JSON.stringify(featuresConfig, null, 4), LogLevel.Trace);

	const ociCacheDir = await prepareOCICache(dstFolder);

	// Fetch features, stage into the appropriate build folder, and read the feature's devcontainer-feature.json
	output.write('--- Fetching User Features ----', LogLevel.Trace);
	await fetchFeatures(params, featuresConfig, locallyCachedFeatureSet, dstFolder, localFeaturesFolder, ociCacheDir);

	const orderedFeatures = computeFeatureInstallationOrder(config, featuresConfig.featureSets);

	output.write('--- Computed order ----', LogLevel.Trace);
	for (const feature of orderedFeatures) {
		output.write(`${feature.sourceInformation.userFeatureId}`, LogLevel.Trace);
	}

	featuresConfig.featureSets = orderedFeatures;

	return featuresConfig;
}

async function prepareOCICache(dstFolder: string) {
	const ociCacheDir = path.join(dstFolder, 'ociCache');
	await mkdirpLocal(ociCacheDir);

	return ociCacheDir;
}

function featuresToArray(config: DevContainerConfig, additionalFeatures: Record<string, string | boolean | Record<string, string | boolean>>): DevContainerFeature[] | undefined {
	if (!Object.keys(config.features || {}).length && !Object.keys(additionalFeatures).length) {
		return undefined;
	}

	const userFeatures: DevContainerFeature[] = [];
	const userFeatureKeys = new Set<string>();

	if (config.features) {
		for (const userFeatureKey of Object.keys(config.features)) {
			const userFeatureValue = config.features[userFeatureKey];
			const feature: DevContainerFeature = {
				id: userFeatureKey,
				options: userFeatureValue
			};
			userFeatures.push(feature);
			userFeatureKeys.add(userFeatureKey);
		}
	}

	if (additionalFeatures) {
		for (const userFeatureKey of Object.keys(additionalFeatures)) {
			// add the additional feature if it hasn't already been added from the config features
			if (!userFeatureKeys.has(userFeatureKey)) {
				const userFeatureValue = additionalFeatures[userFeatureKey];
				const feature: DevContainerFeature = {
					id: userFeatureKey,
					options: userFeatureValue
				};
				userFeatures.push(feature);
			}
		}
	}

	return userFeatures;
}

// Process features contained in devcontainer.json
// Creates one feature set per feature to aid in support of the previous structure.
<<<<<<< HEAD
async function processUserFeatures(params: ContainerFeatureInternalParams, config: DevContainerConfig, workspaceRoot: string, userFeatures: DevContainerFeature[], featuresConfig: FeaturesConfig): Promise<FeaturesConfig> {
	const { platform, output, skipFeatureAutoMapping, env, } = params;

	let configPath = uriToFsPath(config.configFilePath, platform);
	output.write(`configPath: ${configPath}`, LogLevel.Trace);

	for (const userFeature of userFeatures) {
		const newFeatureSet = await processFeatureIdentifier(output, configPath, workspaceRoot, env, userFeature, skipFeatureAutoMapping);
=======
async function processUserFeatures(params: CommonParams, config: DevContainerConfig, workspaceRoot: string, userFeatures: DevContainerFeature[], featuresConfig: FeaturesConfig, skipFeatureAutoMapping: boolean): Promise<FeaturesConfig> {
	for (const userFeature of userFeatures) {
		const newFeatureSet = await processFeatureIdentifier(params, config.configFilePath.path, workspaceRoot, userFeature, skipFeatureAutoMapping);
>>>>>>> a1bf89bd
		if (!newFeatureSet) {
			throw new Error(`Failed to process feature ${userFeature.id}`);
		}
		featuresConfig.featureSets.push(newFeatureSet);
	}
	return featuresConfig;
}

export async function getFeatureIdType(params: CommonParams, userFeatureId: string) {
	const { output } = params;
	// See the specification for valid feature identifiers:
	//   > https://github.com/devcontainers/spec/blob/main/proposals/devcontainer-features.md#referencing-a-feature
	//
	// Additionally, we support the following deprecated syntaxes for backwards compatibility:
	//      (0)  A 'local feature' packaged with the CLI.
	//			 Syntax:   <feature>
	//
	//      (1)  A feature backed by a GitHub Release
	//			 Syntax:   <repoOwner>/<repoName>/<featureId>[@version]

	// DEPRECATED: This is a legacy feature-set ID
	if (!userFeatureId.includes('/') && !userFeatureId.includes('\\')) {
		return { type: 'local-cache', manifest: undefined };
	}

	// Direct tarball reference
	if (userFeatureId.startsWith('https://')) {
		return { type: 'direct-tarball', manifest: undefined };
	}

	// Local feature on disk
	// !! NOTE: The ability for paths outside the project file tree will soon be removed.
	if (userFeatureId.startsWith('./') || userFeatureId.startsWith('../') || userFeatureId.startsWith('/')) {
		return { type: 'file-path', manifest: undefined };
	}

	// version identifier for a github release feature.
	// DEPRECATED: This is a legacy feature-set ID
	if (userFeatureId.includes('@')) {
		return { type: 'github-repo', manifest: undefined };
	}

	const manifest = await fetchOCIFeatureManifestIfExistsFromUserIdentifier(params, userFeatureId);
	if (manifest) {
		return { type: 'oci', manifest: manifest };
	} else {
		// DEPRECATED: This is a legacy feature-set ID
		output.write('(!) WARNING: Falling back to deprecated GitHub Release syntax. See https://github.com/devcontainers/spec/blob/main/proposals/devcontainer-features.md#referencing-a-feature for updated specification.', LogLevel.Warning);
		return { type: 'github-repo', manifest: undefined };
	}
}

export function getBackwardCompatibleFeatureId(output: Log, id: string) {
	const migratedfeatures = ['aws-cli', 'azure-cli', 'desktop-lite', 'docker-in-docker', 'docker-from-docker', 'dotnet', 'git', 'git-lfs', 'github-cli', 'java', 'kubectl-helm-minikube', 'node', 'powershell', 'python', 'ruby', 'rust', 'sshd', 'terraform'];
	const renamedFeatures = new Map();
	renamedFeatures.set('golang', 'go');
	renamedFeatures.set('common', 'common-utils');

	const deprecatedFeaturesIntoOptions = new Map();
	deprecatedFeaturesIntoOptions.set('gradle', 'java');
	deprecatedFeaturesIntoOptions.set('maven', 'java');
	deprecatedFeaturesIntoOptions.set('jupyterlab', 'python');

	// TODO: add warning logs once we have context on the new location for these Features.
	// const deprecatedFeatures = ['fish', 'homebrew'];

	const newFeaturePath = 'ghcr.io/devcontainers/features';
	// Note: Pin the versionBackwardComp to '1' to avoid breaking changes.
	const versionBackwardComp = '1';

	// Mapping feature references (old shorthand syntax) from "microsoft/vscode-dev-containers" to "ghcr.io/devcontainers/features"
	if (migratedfeatures.includes(id)) {
		output.write(`(!) WARNING: Using the deprecated '${id}' Feature. See https://github.com/devcontainers/features/tree/main/src/${id}#example-usage for the updated Feature.`, LogLevel.Warning);
		return `${newFeaturePath}/${id}:${versionBackwardComp}`;
	}

	// Mapping feature references (renamed old shorthand syntax) from "microsoft/vscode-dev-containers" to "ghcr.io/devcontainers/features"
	if (renamedFeatures.get(id) !== undefined) {
		output.write(`(!) WARNING: Using the deprecated '${id}' Feature. See https://github.com/devcontainers/features/tree/main/src/${renamedFeatures.get(id)}#example-usage for the updated Feature.`, LogLevel.Warning);
		return `${newFeaturePath}/${renamedFeatures.get(id)}:${versionBackwardComp}`;
	}

	if (deprecatedFeaturesIntoOptions.get(id) !== undefined) {
		output.write(`(!) WARNING: Falling back to the deprecated '${id}' Feature. It is now part of the '${deprecatedFeaturesIntoOptions.get(id)}' Feature. See https://github.com/devcontainers/features/tree/main/src/${deprecatedFeaturesIntoOptions.get(id)}#options for the updated Feature.`, LogLevel.Warning);
	}

	// Deprecated and all other features references (eg. fish, ghcr.io/devcontainers/features/go, ghcr.io/owner/repo/id etc)
	return id;
}

// Strictly processes the user provided feature identifier to determine sourceInformation type.
// Returns a featureSet per feature.
export async function processFeatureIdentifier(params: CommonParams, configPath: string, _workspaceRoot: string, userFeature: DevContainerFeature, skipFeatureAutoMapping?: boolean): Promise<FeatureSet | undefined> {
	const { output } = params;

	output.write(`* Processing feature: ${userFeature.id}`);

	// id referenced by the user before the automapping from old shorthand syntax to "ghcr.io/devcontainers/features"
	const originalUserFeatureId = userFeature.id;
	// Adding backward compatibility
	if (!skipFeatureAutoMapping) {
		userFeature.id = getBackwardCompatibleFeatureId(output, userFeature.id);
	}

	const { type, manifest } = await getFeatureIdType(params, userFeature.id);

	// cached feature
	// Resolves deprecated features (fish, maven, gradle, homebrew, jupyterlab)
	if (type === 'local-cache') {
		output.write(`Cached feature found.`);

		let feat: Feature = {
			id: userFeature.id,
			name: userFeature.id,
			value: userFeature.options,
			included: true,
		};

		let newFeaturesSet: FeatureSet = {
			sourceInformation: {
				type: 'local-cache',
				userFeatureId: originalUserFeatureId
			},
			features: [feat],
		};

		return newFeaturesSet;
	}

	// remote tar file
	if (type === 'direct-tarball') {
		output.write(`Remote tar file found.`);
		const tarballUri = new URL.URL(userFeature.id);

		const fullPath = tarballUri.pathname;
		const tarballName = fullPath.substring(fullPath.lastIndexOf('/') + 1);
		output.write(`tarballName = ${tarballName}`, LogLevel.Trace);

		const regex = new RegExp('devcontainer-feature-(.*).tgz');
		const matches = regex.exec(tarballName);

		if (!matches || matches.length !== 2) {
			output.write(`Expected tarball name to follow 'devcontainer-feature-<feature-id>.tgz' format.  Received '${tarballName}'`, LogLevel.Error);
			return undefined;
		}
		const id = matches[1];

		if (id === '' || !allowedFeatureIdRegex.test(id)) {
			output.write(`Parse error. Specify a feature id with alphanumeric, dash, or underscore characters. Received ${id}.`, LogLevel.Error);
			return undefined;
		}

		let feat: Feature = {
			id: id,
			name: userFeature.id,
			value: userFeature.options,
			included: true,
		};

		let newFeaturesSet: FeatureSet = {
			sourceInformation: {
				type: 'direct-tarball',
				tarballUri: tarballUri.toString(),
				userFeatureId: originalUserFeatureId
			},
			features: [feat],
		};

		return newFeaturesSet;
	}

	// Spec: https://containers.dev/implementors/features-distribution/#addendum-locally-referenced
	if (type === 'file-path') {
		output.write(`Local disk feature.`);

		const id = path.basename(userFeature.id);

		// Fail on Absolute paths.
		if (path.isAbsolute(userFeature.id)) {
			output.write('An Absolute path to a local feature is not allowed.', LogLevel.Error);
			return undefined;
		}

		// Local-path features are expected to be a sub-folder of the '$WORKSPACE_ROOT/.devcontainer' folder.
		const featureFolderPath = path.join(path.dirname(configPath), userFeature.id);

		// Ensure we aren't escaping .devcontainer folder
		const parent = path.join(_workspaceRoot, '.devcontainer');
		const child = featureFolderPath;
		const relative = path.relative(parent, child);
		output.write(`${parent} -> ${child}:   Relative Distance = '${relative}'`, LogLevel.Trace);
		if (relative.indexOf('..') !== -1) {
			output.write(`Local file path parse error. Resolved path must be a child of the .devcontainer/ folder.  Parsed: ${featureFolderPath}`, LogLevel.Error);
			return undefined;
		}

		output.write(`Resolved: ${userFeature.id}  ->  ${featureFolderPath}`, LogLevel.Trace);

		// -- All parsing and validation steps complete at this point.

		output.write(`Parsed feature id: ${id}`, LogLevel.Trace);
		let feat: Feature = {
			id,
			name: userFeature.id,
			value: userFeature.options,
			included: true,
		};

		let newFeaturesSet: FeatureSet = {
			sourceInformation: {
				type: 'file-path',
				resolvedFilePath: featureFolderPath,
				userFeatureId: originalUserFeatureId
			},
			features: [feat],
		};

		return newFeaturesSet;
	}

	// (6) Oci Identifier
	if (type === 'oci' && manifest) {
		return tryGetOCIFeatureSet(output, userFeature.id, userFeature.options, manifest, originalUserFeatureId);
	}

	output.write(`Github feature.`);
	// Github repository source.
	let version = 'latest';
	let splitOnAt = userFeature.id.split('@');
	if (splitOnAt.length > 2) {
		output.write(`Parse error. Use the '@' symbol only to designate a version tag.`, LogLevel.Error);
		return undefined;
	}
	if (splitOnAt.length === 2) {
		output.write(`[${userFeature.id}] has version ${splitOnAt[1]}`, LogLevel.Trace);
		version = splitOnAt[1];
	}

	// Remaining info must be in the first part of the split.
	const featureBlob = splitOnAt[0];
	const splitOnSlash = featureBlob.split('/');
	// We expect all GitHub/registry features to follow the triple slash pattern at this point
	//  eg: <publisher>/<feature-set>/<feature>
	if (splitOnSlash.length !== 3 || splitOnSlash.some(x => x === '') || !allowedFeatureIdRegex.test(splitOnSlash[2])) {
		// This is the final fallback. If we end up here, we weren't able to resolve the Feature
		output.write(`Could not resolve Feature '${userFeature.id}'.  Ensure the Feature is published and accessible from your current environment.`, LogLevel.Error);
		return undefined;
	}
	const owner = splitOnSlash[0];
	const repo = splitOnSlash[1];
	const id = splitOnSlash[2];

	let feat: Feature = {
		id: id,
		name: userFeature.id,
		value: userFeature.options,
		included: true,
	};

	const userFeatureIdWithoutVersion = originalUserFeatureId.split('@')[0];
	if (version === 'latest') {
		let newFeaturesSet: FeatureSet = {
			sourceInformation: {
				type: 'github-repo',
				apiUri: `https://api.github.com/repos/${owner}/${repo}/releases/latest`,
				unauthenticatedUri: `https://github.com/${owner}/${repo}/releases/latest/download`, // v1/v2 implementations append name of relevant asset
				owner,
				repo,
				isLatest: true,
				userFeatureId: originalUserFeatureId,
				userFeatureIdWithoutVersion
			},
			features: [feat],
		};
		return newFeaturesSet;
	} else {
		// We must have a tag, return a tarball URI for the tagged version. 
		let newFeaturesSet: FeatureSet = {
			sourceInformation: {
				type: 'github-repo',
				apiUri: `https://api.github.com/repos/${owner}/${repo}/releases/tags/${version}`,
				unauthenticatedUri: `https://github.com/${owner}/${repo}/releases/download/${version}`, // v1/v2 implementations append name of relevant asset
				owner,
				repo,
				tag: version,
				isLatest: false,
				userFeatureId: originalUserFeatureId,
				userFeatureIdWithoutVersion
			},
			features: [feat],
		};
		return newFeaturesSet;
	}

	// TODO: Handle invalid source types better by refactoring this function.
	// throw new Error(`Unsupported feature source type: ${type}`);
}

async function fetchFeatures(params: { extensionPath: string; cwd: string; output: Log; env: NodeJS.ProcessEnv }, featuresConfig: FeaturesConfig, localFeatures: FeatureSet, dstFolder: string, localFeaturesFolder: string, ociCacheDir: string) {
	for (const featureSet of featuresConfig.featureSets) {
		try {
			if (!featureSet || !featureSet.features || !featureSet.sourceInformation) {
				continue;
			}

			if (!localFeatures) {
				continue;
			}

			const { output } = params;

			const feature = featureSet.features[0];
			const consecutiveId = feature.id + '_' + getCounter();
			// Calculate some predictable caching paths.
			const featCachePath = path.join(dstFolder, consecutiveId);
			const sourceInfoType = featureSet.sourceInformation?.type;

			feature.cachePath = featCachePath;
			feature.consecutiveId = consecutiveId;

			const featureDebugId = `${feature.consecutiveId}_${sourceInfoType}`;
			output.write(`* Fetching feature: ${featureDebugId}`);

			if (sourceInfoType === 'oci') {
				output.write(`Fetching from OCI`, LogLevel.Trace);
				await mkdirpLocal(featCachePath);
				const success = await fetchOCIFeature(params, featureSet, ociCacheDir, featCachePath);
				if (!success) {
					const err = `Could not download OCI feature: ${featureSet.sourceInformation.featureRef.id}`;
					throw new Error(err);
				}

				if (!(await applyFeatureConfigToFeature(output, featureSet, feature, featCachePath))) {
					const err = `Failed to parse feature '${featureDebugId}'. Please check your devcontainer.json 'features' attribute.`;
					throw new Error(err);
				}

				continue;
			}

			if (sourceInfoType === 'local-cache') {
				// create copy of the local features to set the environment variables for them.
				await mkdirpLocal(featCachePath);
				await cpDirectoryLocal(localFeaturesFolder, featCachePath);

				if (!(await applyFeatureConfigToFeature(output, featureSet, feature, featCachePath))) {
					const err = `Failed to parse feature '${featureDebugId}'. Please check your devcontainer.json 'features' attribute.`;
					throw new Error(err);
				}
				continue;
			}

			if (sourceInfoType === 'file-path') {
				output.write(`Detected local file path`, LogLevel.Trace);
				await mkdirpLocal(featCachePath);
				const executionPath = featureSet.sourceInformation.resolvedFilePath;
				await cpDirectoryLocal(executionPath, featCachePath);

				if (!(await applyFeatureConfigToFeature(output, featureSet, feature, featCachePath))) {
					const err = `Failed to parse feature '${featureDebugId}'. Please check your devcontainer.json 'features' attribute.`;
					throw new Error(err);
				}
				continue;
			}

			output.write(`Detected tarball`, LogLevel.Trace);
			const headers = getRequestHeaders(params, featureSet.sourceInformation);

			// Ordered list of tarballUris to attempt to fetch from.
			let tarballUris: string[] = [];

			if (sourceInfoType === 'github-repo') {
				output.write('Determining tarball URI for provided github repo.', LogLevel.Trace);
				if (headers.Authorization && headers.Authorization !== '') {
					output.write('GITHUB_TOKEN available. Attempting to fetch via GH API.', LogLevel.Info);
					const authenticatedGithubTarballUri = await askGitHubApiForTarballUri(featureSet.sourceInformation, feature, headers, output);

					if (authenticatedGithubTarballUri) {
						tarballUris.push(authenticatedGithubTarballUri);
					} else {
						output.write('Failed to generate autenticated tarball URI for provided feature, despite a GitHub token present', LogLevel.Warning);
					}
					headers.Accept = 'Accept: application/octet-stream';
				}

				// Always add the unauthenticated URIs as fallback options.
				output.write('Appending unauthenticated URIs for v2 and then v1', LogLevel.Trace);
				tarballUris.push(`${featureSet.sourceInformation.unauthenticatedUri}/${feature.id}.tgz`);
				tarballUris.push(`${featureSet.sourceInformation.unauthenticatedUri}/${V1_ASSET_NAME}`);

			} else {
				// We have a plain ol' tarball URI, since we aren't in the github-repo case.
				tarballUris.push(featureSet.sourceInformation.tarballUri);
			}

			// Attempt to fetch from 'tarballUris' in order, until one succeeds.
			let didSucceed: boolean = false;
			for (const tarballUri of tarballUris) {
				didSucceed = await fetchContentsAtTarballUri(tarballUri, featCachePath, headers, dstFolder, output);

				if (didSucceed) {
					output.write(`Succeeded fetching ${tarballUri}`, LogLevel.Trace);
					if (!(await applyFeatureConfigToFeature(output, featureSet, feature, featCachePath))) {
						const err = `Failed to parse feature '${featureDebugId}'. Please check your devcontainer.json 'features' attribute.`;
						throw new Error(err);
					}
					break;
				}
			}

			if (!didSucceed) {
				const msg = `(!) Failed to fetch tarball for ${featureDebugId} after attempting ${tarballUris.length} possibilities.`;
				throw new Error(msg);
			}
		}
		catch (e) {
			params.output.write(`(!) ERR: Failed to fetch feature: ${e?.message ?? ''} `, LogLevel.Error);
			throw e;
		}
	}
}

async function fetchContentsAtTarballUri(tarballUri: string, featCachePath: string, headers: { 'user-agent': string; 'Authorization'?: string; 'Accept'?: string }, dstFolder: string, output: Log): Promise<boolean> {
	const tempTarballPath = path.join(dstFolder, 'temp.tgz');
	try {
		const options = {
			type: 'GET',
			url: tarballUri,
			headers
		};
		output.write(`Fetching tarball at ${options.url}`);
		output.write(`Headers: ${JSON.stringify(options)}`, LogLevel.Trace);
		const tarball = await request(options, output);

		if (!tarball || tarball.length === 0) {
			output.write(`Did not receive a response from tarball download URI: ${tarballUri}`, LogLevel.Trace);
			return false;
		}

		// Filter what gets emitted from the tar.extract().
		const filter = (file: string, _: tar.FileStat) => {
			// Don't include .dotfiles or the archive itself.
			if (file.startsWith('./.') || file === `./${V1_ASSET_NAME}` || file === './.') {
				return false;
			}
			return true;
		};

		output.write(`Preparing to unarchive received tgz from ${tempTarballPath} -> ${featCachePath}.`, LogLevel.Trace);
		// Create the directory to cache this feature-set in.
		await mkdirpLocal(featCachePath);
		await writeLocalFile(tempTarballPath, tarball);
		await tar.x(
			{
				file: tempTarballPath,
				cwd: featCachePath,
				filter
			}
		);

		await cleanupIterationFetchAndMerge(tempTarballPath, output);

		return true;
	} catch (e) {
		output.write(`Caught failure when fetching from URI '${tarballUri}': ${e}`, LogLevel.Trace);
		await cleanupIterationFetchAndMerge(tempTarballPath, output);
		return false;
	}
}

// Reads the feature's 'devcontainer-feature.json` and applies any attributes to the in-memory Feature object.
// NOTE:
// 		Implements the latest ('internalVersion' = '2') parsing logic, 
// 		Falls back to earlier implementation(s) if requirements not present.
// 		Returns a boolean indicating whether the feature was successfully parsed.
async function applyFeatureConfigToFeature(output: Log, featureSet: FeatureSet, feature: Feature, featCachePath: string): Promise<boolean> {
	const innerJsonPath = path.join(featCachePath, DEVCONTAINER_FEATURE_FILE_NAME);

	if (!(await isLocalFile(innerJsonPath))) {
		output.write(`Feature ${feature.id} is not a 'v2' feature. Attempting fallback to 'v1' implementation.`, LogLevel.Trace);
		output.write(`For v2, expected devcontainer-feature.json at ${innerJsonPath}`, LogLevel.Trace);
		return await parseDevContainerFeature_v1Impl(output, featureSet, feature, featCachePath);
	}

	featureSet.internalVersion = '2';
	feature.cachePath = featCachePath;
	const jsonString: Buffer = await readLocalFile(innerJsonPath);
	const featureJson = jsonc.parse(jsonString.toString());


	feature = {
		...featureJson,
		...feature
	};

	featureSet.features[0] = updateFromOldProperties({ features: [feature] }).features[0];

	return true;
}

async function parseDevContainerFeature_v1Impl(output: Log, featureSet: FeatureSet, feature: Feature, featCachePath: string): Promise<boolean> {

	const pathToV1DevContainerFeatureJson = path.join(featCachePath, V1_DEVCONTAINER_FEATURES_FILE_NAME);

	if (!(await isLocalFile(pathToV1DevContainerFeatureJson))) {
		output.write(`Failed to find ${V1_DEVCONTAINER_FEATURES_FILE_NAME} metadata file (v1)`, LogLevel.Error);
		return false;
	}
	featureSet.internalVersion = '1';
	feature.cachePath = featCachePath;
	const jsonString: Buffer = await readLocalFile(pathToV1DevContainerFeatureJson);
	const featureJson: FeatureSet = jsonc.parse(jsonString.toString());

	const seekedFeature = featureJson?.features.find(f => f.id === feature.id);
	if (!seekedFeature) {
		output.write(`Failed to find feature '${feature.id}' in provided v1 metadata file`, LogLevel.Error);
		return false;
	}

	feature = {
		...seekedFeature,
		...feature
	};

	featureSet.features[0] = updateFromOldProperties({ features: [feature] }).features[0];


	return true;
}

export function getFeatureMainProperty(feature: Feature) {
	return feature.options?.version ? 'version' : undefined;
}

export function getFeatureMainValue(feature: Feature) {
	const defaultProperty = getFeatureMainProperty(feature);
	if (!defaultProperty) {
		return !!feature.value;
	}
	if (typeof feature.value === 'object') {
		const value = feature.value[defaultProperty];
		if (value === undefined && feature.options) {
			return feature.options[defaultProperty]?.default;
		}
		return value;
	}
	if (feature.value === undefined && feature.options) {
		return feature.options[defaultProperty]?.default;
	}
	return feature.value;
}

export function getFeatureValueObject(feature: Feature) {
	if (typeof feature.value === 'object') {
		return {
			...getFeatureValueDefaults(feature),
			...feature.value
		};
	}
	const mainProperty = getFeatureMainProperty(feature);
	if (!mainProperty) {
		return getFeatureValueDefaults(feature);
	}
	return {
		...getFeatureValueDefaults(feature),
		[mainProperty]: feature.value,
	};
}

function getFeatureValueDefaults(feature: Feature) {
	const options = feature.options || {};
	return Object.keys(options)
		.reduce((defaults, key) => {
			if ('default' in options[key]) {
				defaults[key] = options[key].default;
			}
			return defaults;
		}, {} as Record<string, string | boolean | undefined>);
}<|MERGE_RESOLUTION|>--- conflicted
+++ resolved
@@ -13,12 +13,8 @@
 import { request } from '../spec-utils/httpRequest';
 import { computeFeatureInstallationOrder } from './containerFeaturesOrder';
 import { fetchOCIFeature, tryGetOCIFeatureSet, fetchOCIFeatureManifestIfExistsFromUserIdentifier } from './containerFeaturesOCI';
-<<<<<<< HEAD
-import { OCIManifest, OCIRef } from './containerCollectionsOCI';
 import { uriToFsPath } from './configurationCommonUtils';
-=======
 import { CommonParams, OCIManifest, OCIRef } from './containerCollectionsOCI';
->>>>>>> a1bf89bd
 
 // v1
 const V1_ASSET_NAME = 'devcontainer-features.tgz';
@@ -495,11 +491,7 @@
 
 	// Read features and get the type.
 	output.write('--- Processing User Features ----', LogLevel.Trace);
-<<<<<<< HEAD
 	featuresConfig = await processUserFeatures(params, config, workspaceRoot, userFeatures, featuresConfig);
-=======
-	featuresConfig = await processUserFeatures(params, config, workspaceRoot, userFeatures, featuresConfig, params.skipFeatureAutoMapping);
->>>>>>> a1bf89bd
 	output.write(JSON.stringify(featuresConfig, null, 4), LogLevel.Trace);
 
 	const ociCacheDir = await prepareOCICache(dstFolder);
@@ -566,20 +558,15 @@
 
 // Process features contained in devcontainer.json
 // Creates one feature set per feature to aid in support of the previous structure.
-<<<<<<< HEAD
 async function processUserFeatures(params: ContainerFeatureInternalParams, config: DevContainerConfig, workspaceRoot: string, userFeatures: DevContainerFeature[], featuresConfig: FeaturesConfig): Promise<FeaturesConfig> {
-	const { platform, output, skipFeatureAutoMapping, env, } = params;
+	const { platform, output } = params;
 
 	let configPath = uriToFsPath(config.configFilePath, platform);
 	output.write(`configPath: ${configPath}`, LogLevel.Trace);
 
 	for (const userFeature of userFeatures) {
-		const newFeatureSet = await processFeatureIdentifier(output, configPath, workspaceRoot, env, userFeature, skipFeatureAutoMapping);
-=======
-async function processUserFeatures(params: CommonParams, config: DevContainerConfig, workspaceRoot: string, userFeatures: DevContainerFeature[], featuresConfig: FeaturesConfig, skipFeatureAutoMapping: boolean): Promise<FeaturesConfig> {
-	for (const userFeature of userFeatures) {
-		const newFeatureSet = await processFeatureIdentifier(params, config.configFilePath.path, workspaceRoot, userFeature, skipFeatureAutoMapping);
->>>>>>> a1bf89bd
+		const newFeatureSet = await processFeatureIdentifier(params, configPath, workspaceRoot, userFeature);
+
 		if (!newFeatureSet) {
 			throw new Error(`Failed to process feature ${userFeature.id}`);
 		}
