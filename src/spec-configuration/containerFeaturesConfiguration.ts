--- conflicted
+++ resolved
@@ -76,15 +76,8 @@
 
 export interface OCISourceInformation extends BaseSourceInformation {
 	type: 'oci';
-<<<<<<< HEAD
-	// registry: 'ghcr.io'; // Configurable in the future
-	// repositoryPrefix: string;  // Empty for my examples
-	// tag: string;
-	uri: string;
-=======
 	featureRef: OCIFeatureRef;
 	manifest: OCIManifest;
->>>>>>> ad374b07
 }
 
 export interface DirectTarballSourceInformation extends BaseSourceInformation {
@@ -194,11 +187,7 @@
 		case 'file-path':
 			return srcInfo.filePath + '-' + getCounter();
 		case 'oci':
-<<<<<<< HEAD
-			return `oci-${srcInfo.uri}-${getCounter()}`;
-=======
 			return `oci-${srcInfo.featureRef.id}-${getCounter()}`;
->>>>>>> ad374b07
 	}
 }
 
@@ -438,15 +427,7 @@
 	return featuresConfig;
 }
 
-<<<<<<< HEAD
-async function prepareGHCRauthAndOCICache(dstFolder: string) {
-	// TODO error checking and somehow oras (or our own client) needs to be embedded!
-	//const githubToken = params.env['GITHUB_TOKEN'];
-	//execSync(`oras login ghcr.io -u USERNAME -p ${githubToken}`);
-
-=======
 async function prepareOCICache(dstFolder: string) {
->>>>>>> ad374b07
 	const ociCacheDir = path.join(dstFolder, 'ociCache');
 	await mkdirpLocal(ociCacheDir);
 
@@ -529,7 +510,6 @@
 export async function parseFeatureIdentifier(output: Log, env: NodeJS.ProcessEnv, userFeature: DevContainerFeature): Promise<FeatureSet | undefined> {
 	output.write(`* Processing feature: ${userFeature.id}`);
 
-<<<<<<< HEAD
 	// Adding backward compatibility
 	const migratedfeatures = ['aws-cli', 'azure-cli', 'common', 'desktop-lite', 'docker-in-docker', 'docker-from-docker', 'dotnet', 'git', 'git-lfs', 'github-cli', 'java', 'kubectl-helm-minikube', 'node', 'powershell', 'python', 'ruby', 'rust', 'sshd', 'terraform'];
 	const renamedFeatures = new Map();
@@ -549,12 +529,10 @@
 	// cached feature
 	// Deprecated features (eg. fish, maven, gradle, homebrew, jupyterlab)
 	if (!userFeature.id.includes('/') && !userFeature.id.includes('\\')) {
-=======
 	const { type, manifest } = await getFeatureIdType(output, env, userFeature.id);
 
 	// cached feature
 	if (type === 'local-cache') {
->>>>>>> ad374b07
 		output.write(`Cached feature found.`);
 
 		let feat: Feature = {
@@ -761,26 +739,11 @@
 
 			if (sourceInfoType === 'oci') {
 				params.output.write(`Fetching from OCI`, LogLevel.Trace);
-<<<<<<< HEAD
-
-				//execSync(`oras pull ${featureSet.sourceInformation.uri}`, { cwd: ociCacheDir });
-
-				const tarballPath = path.join(ociCacheDir, `${feature.id}.tgz`);
-
-				await mkdirpLocal(featCachePath);
-				await tar.x(
-					{
-						file: tarballPath,
-						cwd: featCachePath,
-					}
-				);
-=======
 				await mkdirpLocal(featCachePath);
 				const success = await fetchOCIFeature(params.output, params.env, featureSet, ociCacheDir, featCachePath);
 				if (!success) {
 					params.output.write(`Could not download OCI feature: ${featureSet.sourceInformation.featureRef.id}`, LogLevel.Error);
 				}
->>>>>>> ad374b07
 
 				continue;
 			}
