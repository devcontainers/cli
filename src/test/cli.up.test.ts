--- conflicted
+++ resolved
@@ -7,11 +7,7 @@
 import * as path from 'path';
 import * as fs from 'fs';
 import * as os from 'os';
-<<<<<<< HEAD
-import { devContainerDown, devContainerUp, shellExec, UpResult, setupCLI } from './testUtils';
-=======
-import { devContainerDown, devContainerUp, shellExec, UpResult, pathExists } from './testUtils';
->>>>>>> a53630c4
+import { devContainerDown, devContainerUp, shellExec, UpResult, pathExists, setupCLI } from './testUtils';
 
 const pkg = require('../../package.json');
 
