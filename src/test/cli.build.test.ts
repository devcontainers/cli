--- conflicted
+++ resolved
@@ -6,13 +6,9 @@
 import * as fs from 'fs';
 import * as assert from 'assert';
 import * as os from 'os';
-<<<<<<< HEAD
 import { buildKitOptions, shellExec, setupCLI } from './testUtils';
-=======
-import { buildKitOptions, shellExec } from './testUtils';
 import { ImageDetails } from '../spec-shutdown/dockerUtils';
 import { envListToObj } from '../spec-node/utils';
->>>>>>> b731367e
 
 const pkg = require('../../package.json');
 
