--- conflicted
+++ resolved
@@ -156,21 +156,11 @@
         beforeEach(async () => containerId = (await devContainerUp(cli, testFolder, { 'logLevel': 'trace' })).containerId);
         afterEach(async () => await devContainerDown({ containerId }));
 
-<<<<<<< HEAD
-        it('should exec the color command', async () => {
-            const res = await shellExec(`${cli} exec --workspace-folder ${testFolder} color`);
-            const response = JSON.parse(res.stdout);
-            console.log(res.stderr);
-            assert.equal(response.outcome, 'success');
-            assert.match(res.stderr, /my favorite color is gold/);
-        });
-=======
             it('should exec the color command', async () => {
                 const res = await shellExec(`${cli} exec --workspace-folder ${testFolder} color`);
                 assert.isNull(res.error);
                 assert.match(res.stdout, /my favorite color is gold/);
             });
->>>>>>> b731367e
 
         it('should exec the helloworld command', async () => {
             const res = await shellExec(`${cli} exec --workspace-folder ${testFolder} hello`);
