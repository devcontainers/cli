import { assert } from 'chai';
import { generateFeaturesConfig, getFeatureLayers, FeatureSet, getContainerFeaturesFolder } from '../../spec-configuration/containerFeaturesConfiguration';
import { createPlainLog, LogLevel, makeLog } from '../../spec-utils/log';
import * as path from 'path';
import * as process from 'process';
import { mkdirpLocal } from '../../spec-utils/pfs';
import { DevContainerConfig } from '../../spec-configuration/configuration';
import { URI } from 'vscode-uri';
import { getLocalCacheFolder } from '../../spec-node/utils';
import { shellExec } from '../testUtils';

export const output = makeLog(createPlainLog(text => process.stdout.write(text), () => LogLevel.Trace));

// Test fetching/generating the devcontainer-features.json config
describe('validate generateFeaturesConfig()', function () {

    // Setup
    const env = { 'SOME_KEY': 'SOME_VAL' };
    const platform = process.platform;
    const params = { extensionPath: '', cwd: '', output, env, persistedFolder: '', skipFeatureAutoMapping: false, platform };

    // Mocha executes with the root of the project as the cwd.
    const localFeaturesFolder = (_: string) => {
        return './src/test/container-features/example-v1-features-sets/simple';
    };

    it('should correctly return a featuresConfig with v1 local features', async function () {

        const version = 'unittest';
        const tmpFolder: string = path.join(await getLocalCacheFolder(), 'container-features', `${version}-${Date.now()}`);
        await mkdirpLocal(tmpFolder);


        const config: DevContainerConfig = {
            configFilePath: URI.from({ 'scheme': 'https' }),
            dockerFile: '.',
            features: {
                first: {
                    'version': 'latest'
                },
                second: {
                    'value': true
                },
            },
        };

        const featuresConfig = await generateFeaturesConfig(params, tmpFolder, config, localFeaturesFolder, {});
        if (!featuresConfig) {
            assert.fail();
        }

        assert.strictEqual(featuresConfig?.featureSets.length, 2);

        const first = featuresConfig.featureSets[0].features.find((f) => f.id === 'first');
        assert.exists(first);

        const second = featuresConfig.featureSets[1].features.find((f) => f.id === 'second');
        assert.exists(second);

        assert.isObject(first?.value);
        assert.isObject(second?.value);

        // -- Test containerFeatures.ts helper functions

        // generateContainerEnvs
        // TODO
        //         const actualEnvs = generateContainerEnvs(featuresConfig);
        //         const expectedEnvs = `ENV MYKEYONE=MYRESULTONE
        // ENV MYKEYTHREE=MYRESULTHREE`;
        //         assert.strictEqual(actualEnvs, expectedEnvs);

        // getFeatureLayers
        const actualLayers = getFeatureLayers(featuresConfig, 'testContainerUser', 'testRemoteUser');
        const expectedLayers = `RUN \\
echo "_CONTAINER_USER_HOME=$(getent passwd testContainerUser | cut -d: -f6)" >> /opt/build-features/devcontainer-features.builtin.env && \\
echo "_REMOTE_USER_HOME=$(getent passwd testRemoteUser | cut -d: -f6)" >> /opt/build-features/devcontainer-features.builtin.env

<<<<<<< HEAD
RUN cd /opt/build-features/first_1 \\
&& chmod +x ./install.sh \\
&& ./install.sh

RUN cd /opt/build-features/second_2 \\
=======
COPY --chown=root:root --from=dev_containers_feature_content_source /tmp/build-features/first_1 /tmp/build-features/first_1
RUN chmod -R 0700 /tmp/build-features/first_1 \\
&& cd /tmp/build-features/first_1 \\
&& chmod +x ./install.sh \\
&& ./install.sh

COPY --chown=root:root --from=dev_containers_feature_content_source /tmp/build-features/second_2 /tmp/build-features/second_2
RUN chmod -R 0700 /tmp/build-features/second_2 \\
&& cd /tmp/build-features/second_2 \\
>>>>>>> 47057075
&& chmod +x ./install.sh \\
&& ./install.sh

`;
        assert.strictEqual(actualLayers, expectedLayers);
    });

    it('should correctly return a featuresConfig with v2 local features', async function () {
        const version = 'unittest';
        const tmpFolder: string = path.join(await getLocalCacheFolder(), 'container-features', `${version}-${Date.now()}`);
        await mkdirpLocal(tmpFolder);

        const devcontainerFolder = path.resolve(tmpFolder, '.devcontainer');
        await mkdirpLocal(devcontainerFolder);
        await shellExec(`cp -R ./src/test/container-features/example-v2-features-sets/simple/src/* ${devcontainerFolder}`);

        const config: DevContainerConfig = {
            configFilePath: URI.from({ 'path': path.resolve(devcontainerFolder, 'devcontainer.json'), scheme: 'file' }),
            dockerFile: '.',
            features: {
                './color': {
                    'favorite': 'gold'
                },
                './hello': {
                    'greeting': 'howdy'
                },
            },
        };
        
        const featuresConfig = await generateFeaturesConfig({ ...params, cwd: tmpFolder }, tmpFolder, config, localFeaturesFolder, {});
        if (!featuresConfig) {
            assert.fail();
        }

        assert.strictEqual(featuresConfig?.featureSets.length, 2);

        const first = featuresConfig.featureSets[0].features.find((f) => f.id === 'color');
        assert.exists(first);

        const second = featuresConfig.featureSets[1].features.find((f) => f.id === 'hello');
        assert.exists(second);

        assert.isObject(first?.value);
        assert.isObject(second?.value);

        // -- Test containerFeatures.ts helper functions

        // getFeatureLayers
        const actualLayers = getFeatureLayers(featuresConfig, 'testContainerUser', 'testRemoteUser');
        const expectedLayers = `RUN \\
echo "_CONTAINER_USER_HOME=$(getent passwd testContainerUser | cut -d: -f6)" >> /opt/build-features/devcontainer-features.builtin.env && \\
echo "_REMOTE_USER_HOME=$(getent passwd testRemoteUser | cut -d: -f6)" >> /opt/build-features/devcontainer-features.builtin.env


<<<<<<< HEAD
RUN cd /opt/build-features/color_3 \\
=======
COPY --chown=root:root --from=dev_containers_feature_content_source /tmp/build-features/color_3 /tmp/build-features/color_3
RUN chmod -R 0700 /tmp/build-features/color_3 \\
&& cd /tmp/build-features/color_3 \\
>>>>>>> 47057075
&& chmod +x ./devcontainer-features-install.sh \\
&& ./devcontainer-features-install.sh


<<<<<<< HEAD
RUN cd /opt/build-features/hello_4 \\
=======
COPY --chown=root:root --from=dev_containers_feature_content_source /tmp/build-features/hello_4 /tmp/build-features/hello_4
RUN chmod -R 0700 /tmp/build-features/hello_4 \\
&& cd /tmp/build-features/hello_4 \\
>>>>>>> 47057075
&& chmod +x ./devcontainer-features-install.sh \\
&& ./devcontainer-features-install.sh

`;
        assert.strictEqual(actualLayers, expectedLayers);
    });

    it('should correctly return featuresConfig with customizations', async function () {
        this.timeout('10s');
        const version = 'unittest';
        const tmpFolder: string = path.join(await getLocalCacheFolder(), 'container-features', `${version}-${Date.now()}`);
        await mkdirpLocal(tmpFolder);

        const config: DevContainerConfig = {
            configFilePath: URI.from({ 'path': './.devcontainer/devcontainer.json', scheme: 'file' }),
            dockerFile: '.',
            features: {
                node: {
                    'version': 'none'
                },
                'ghcr.io/devcontainers/features/docker-in-docker:1': {
                    'version': 'latest'
                },
                'ghcr.io/devcontainers/features/java:1': {
                    'version': 'none'
                }
            },
        };

        params.skipFeatureAutoMapping = true;

        const featuresConfig = await generateFeaturesConfig(params, tmpFolder, config, getContainerFeaturesFolder, {});
        if (!featuresConfig) {
            assert.fail();
        }

        assert.strictEqual(featuresConfig?.featureSets.length, 3);

        const dind = featuresConfig.featureSets.find((f: FeatureSet) => f?.features[0]?.id === 'docker-in-docker');
        assert.exists(dind);
        const dindExtensions = dind?.features[0]?.customizations?.vscode?.extensions || [''];
        assert.includeMembers(dindExtensions, ['ms-azuretools.vscode-docker']);

        const node = featuresConfig.featureSets.find((f: FeatureSet) => f?.features[0]?.id === 'node');
        assert.exists(node);
        const nodeExtensions = node?.features[0]?.customizations?.vscode?.extensions || [''];
        assert.includeMembers(nodeExtensions, ['dbaeumer.vscode-eslint']);

        const java = featuresConfig.featureSets.find((f: FeatureSet) => f?.features[0]?.id === 'java');
        assert.exists(java);
        const javaExtensions = java?.features[0]?.customizations?.vscode?.extensions || [''];
        assert.includeMembers(javaExtensions, ['vscjava.vscode-java-pack']);
        const javaSettings = java?.features[0]?.customizations?.vscode?.settings;
        assert.isObject(javaSettings);
    });
});<|MERGE_RESOLUTION|>--- conflicted
+++ resolved
@@ -72,26 +72,18 @@
         // getFeatureLayers
         const actualLayers = getFeatureLayers(featuresConfig, 'testContainerUser', 'testRemoteUser');
         const expectedLayers = `RUN \\
-echo "_CONTAINER_USER_HOME=$(getent passwd testContainerUser | cut -d: -f6)" >> /opt/build-features/devcontainer-features.builtin.env && \\
-echo "_REMOTE_USER_HOME=$(getent passwd testRemoteUser | cut -d: -f6)" >> /opt/build-features/devcontainer-features.builtin.env
-
-<<<<<<< HEAD
-RUN cd /opt/build-features/first_1 \\
-&& chmod +x ./install.sh \\
-&& ./install.sh
-
-RUN cd /opt/build-features/second_2 \\
-=======
+echo "_CONTAINER_USER_HOME=$(getent passwd testContainerUser | cut -d: -f6)" >> /tmp/build-features/devcontainer-features.builtin.env && \\
+echo "_REMOTE_USER_HOME=$(getent passwd testRemoteUser | cut -d: -f6)" >> /tmp/build-features/devcontainer-features.builtin.env
+
 COPY --chown=root:root --from=dev_containers_feature_content_source /tmp/build-features/first_1 /tmp/build-features/first_1
-RUN chmod -R 0700 /tmp/build-features/first_1 \\
+RUN chmod -R 0777 /tmp/build-features/first_1 \\
 && cd /tmp/build-features/first_1 \\
 && chmod +x ./install.sh \\
 && ./install.sh
 
 COPY --chown=root:root --from=dev_containers_feature_content_source /tmp/build-features/second_2 /tmp/build-features/second_2
-RUN chmod -R 0700 /tmp/build-features/second_2 \\
+RUN chmod -R 0777 /tmp/build-features/second_2 \\
 && cd /tmp/build-features/second_2 \\
->>>>>>> 47057075
 && chmod +x ./install.sh \\
 && ./install.sh
 
@@ -142,28 +134,20 @@
         // getFeatureLayers
         const actualLayers = getFeatureLayers(featuresConfig, 'testContainerUser', 'testRemoteUser');
         const expectedLayers = `RUN \\
-echo "_CONTAINER_USER_HOME=$(getent passwd testContainerUser | cut -d: -f6)" >> /opt/build-features/devcontainer-features.builtin.env && \\
-echo "_REMOTE_USER_HOME=$(getent passwd testRemoteUser | cut -d: -f6)" >> /opt/build-features/devcontainer-features.builtin.env
-
-
-<<<<<<< HEAD
-RUN cd /opt/build-features/color_3 \\
-=======
+echo "_CONTAINER_USER_HOME=$(getent passwd testContainerUser | cut -d: -f6)" >> /tmp/build-features/devcontainer-features.builtin.env && \\
+echo "_REMOTE_USER_HOME=$(getent passwd testRemoteUser | cut -d: -f6)" >> /tmp/build-features/devcontainer-features.builtin.env
+
+
 COPY --chown=root:root --from=dev_containers_feature_content_source /tmp/build-features/color_3 /tmp/build-features/color_3
-RUN chmod -R 0700 /tmp/build-features/color_3 \\
+RUN chmod -R 0777 /tmp/build-features/color_3 \\
 && cd /tmp/build-features/color_3 \\
->>>>>>> 47057075
 && chmod +x ./devcontainer-features-install.sh \\
 && ./devcontainer-features-install.sh
 
 
-<<<<<<< HEAD
-RUN cd /opt/build-features/hello_4 \\
-=======
 COPY --chown=root:root --from=dev_containers_feature_content_source /tmp/build-features/hello_4 /tmp/build-features/hello_4
-RUN chmod -R 0700 /tmp/build-features/hello_4 \\
+RUN chmod -R 0777 /tmp/build-features/hello_4 \\
 && cd /tmp/build-features/hello_4 \\
->>>>>>> 47057075
 && chmod +x ./devcontainer-features-install.sh \\
 && ./devcontainer-features-install.sh
 
