/*---------------------------------------------------------------------------------------------
 *  Copyright (c) Microsoft Corporation. All rights reserved.
 *  Licensed under the MIT License. See License.txt in the project root for license information.
 *--------------------------------------------------------------------------------------------*/

import { assert } from 'chai';
import { devContainerDown, devContainerUp, shellExec, setupCLI } from '../testUtils';

const pkg = require('../../../package.json');

enum AuthStrategy {
	Anonymous,
	GitHubToken,
	DockerConfigAuthFile,
	// PlatformCredentialHelper,
	// RefreshToken,
}

interface TestPlan {
	name: string;
	configName: string;
	testFeatureId: string;
	testCommand?: string;
	testCommandResult?: RegExp;
	// Optionally tell the test to set up with a specfic auth strategy.
	// If not set, the test will run with anonymous.
	// NOTE: These will be skipped unless the environment has the relevant 'authStrategyKey' set in the environment.
	//       This data is specific to each strategy and parsed about below accordingly.
	useAuthStrategy?: AuthStrategy;
	authStrategyKey?: string;
}

const defaultTestPlan = {
	testCommand: 'color',
	testCommandResult: /my favorite color is pink/,
};

const registryCompatibilityTestPlan: TestPlan[] = [
	{
		name: 'Anonymous access of Azure Container Registry',
		configName: 'azure-anonymous',
		testFeatureId: 'devcontainercli.azurecr.io/features/color',
	},
	{
		name: 'Anonymous access of GHCR',
		configName: 'github-anonymous',
		testFeatureId: 'ghcr.io/devcontainers/feature-starter/color',
	},
	// https://learn.microsoft.com/en-us/azure/container-registry/container-registry-repository-scoped-permissions
	{
		name: 'Authenticated access of Azure Container Registry with registry scoped token',
		configName: 'azure-registry-scoped',
		testFeatureId: 'privatedevcontainercli.azurecr.io/features/rabbit',
		useAuthStrategy: AuthStrategy.DockerConfigAuthFile,
		authStrategyKey: 'FEATURES_TEST__AZURE_REGISTRY_SCOPED_CREDENTIAL',
		testCommand: 'rabbit',
		testCommandResult: /rabbit-is-the-best-animal/,
	},
	// Via GHCR visibility settings, this repo's GitHub Actions CI should be able to access this Feature via its GITHUB_TOKEN.
	{
		name: 'Private access of GHCR via an environment GITHUB_TOKEN',
		configName: 'github-private',
		testFeatureId: 'ghcr.io/devcontainers/private-feature-set-for-tests/color',
		useAuthStrategy: AuthStrategy.GitHubToken,
		authStrategyKey: 'RUNNING_IN_DEVCONTAINERS_CLI_REPO_CI'
	}
];

function envVariableExists(key: string): boolean {
	return !!process.env[key] && process.env[key] !== '';
}

function constructAuthFromStrategy(tmpFolder: string, authStrategy: AuthStrategy, authStrategyKey?: string): string | undefined {
	const generateAuthFolder = () => {
		const randomChars = Math.random().toString(36).substring(2, 6);
		const tmpAuthFolder = path.join(tmpFolder, randomChars, 'auth');
		shellExec(`mkdir -p ${tmpAuthFolder}`);
		return tmpAuthFolder;
	};

	switch (authStrategy) {
		case AuthStrategy.Anonymous:
		case AuthStrategy.GitHubToken:
			return;
		case AuthStrategy.DockerConfigAuthFile:
			// Format: registry|username|passwordOrToken
			if (!authStrategyKey) {
				return;
			}
			const split = process.env[authStrategyKey]?.split('|');
			if (!split || split.length !== 3) {
				return;
			}
			const tmpAuthFolder = generateAuthFolder();

			const registry = split?.[0];
			const username = split?.[1];
			const passwordOrToken = split?.[2];
			const encodedAuth = Buffer.from(`${username}:${passwordOrToken}`).toString('base64');

			shellExec(`echo '{"auths":{"${registry}":{"auth": "${encodedAuth}"}}}' > ${tmpAuthFolder}/config.json`);
			return tmpAuthFolder;
		default:
			return;
	}
}

describe('Registry Compatibility', function () {
	this.timeout('120s');
<<<<<<< HEAD

=======
	const tmp = path.relative(process.cwd(), path.join(__dirname, 'tmp'));
	const cli = `npx --prefix ${tmp} devcontainer`;
>>>>>>> b731367e

	const { cli, installCLI, uninstallCLI } = setupCLI(pkg.version);

	before('Install', installCLI);
	after('Install', uninstallCLI);

	registryCompatibilityTestPlan.forEach(({ name, configName, testFeatureId, testCommand, testCommandResult, useAuthStrategy, authStrategyKey }) => {
		this.timeout('120s');
		describe(name, async function () {
			((authStrategyKey && !envVariableExists(authStrategyKey)) ? describe.skip : describe)('devcontainer up', async function () {

				const authFolder = constructAuthFromStrategy(tmp, useAuthStrategy ?? AuthStrategy.Anonymous, authStrategyKey) || '/fake-path';
				const gitHubToken = (useAuthStrategy === AuthStrategy.GitHubToken) ? (process.env.GITHUB_TOKEN ?? '') : '';

				let containerId: string | null = null;
				const testFolder = `${__dirname}/configs/registry-compatibility/${configName}`;

				before(async () => containerId = (await devContainerUp(cli, testFolder, {
					'logLevel': 'trace', prefix: `DOCKER_CONFIG=${authFolder} GITHUB_TOKEN=${gitHubToken}`
				})).containerId);
				after(async () => await devContainerDown({ containerId }));

				const cmd = testCommand ?? defaultTestPlan.testCommand;
				const expected = testCommandResult ?? defaultTestPlan.testCommandResult;

				it(`should exec the ${cmd} command`, async () => {
					const res = await shellExec(`${cli} exec --workspace-folder ${testFolder} ${cmd} `);
					assert.strictEqual(res.error, null);
					assert.match(res.stdout, expected);
				});
			});

			((authStrategyKey && !envVariableExists(authStrategyKey)) ? describe.skip : describe)(`devcontainer features info manifest`, async function () {

				const authFolder = constructAuthFromStrategy(tmp, useAuthStrategy ?? AuthStrategy.Anonymous, authStrategyKey) || '/fake-path';
				const gitHubToken = (useAuthStrategy === AuthStrategy.GitHubToken) ? (process.env.GITHUB_TOKEN ?? '') : '';

				it('fetches manifest', async function () {
					let infoManifestResult: { stdout: string; stderr: string } | null = null;
					let success = false;
					try {
						infoManifestResult =
							await shellExec(`DOCKER_CONFIG=${authFolder} GITHUB_TOKEN=${gitHubToken} ${cli} features info manifest ${testFeatureId} --log-level trace`);
						success = true;
					} catch (error) {
						assert.fail('features info tags sub-command should not throw');
					}

					assert.isTrue(success);
					assert.isDefined(infoManifestResult);
					const manifest = infoManifestResult.stdout;
					const regex = /application\/vnd\.devcontainers\.layer\.v1\+tar/;
					assert.match(manifest, regex);
				});
			});
		});
	});

});<|MERGE_RESOLUTION|>--- conflicted
+++ resolved
@@ -107,14 +107,8 @@
 
 describe('Registry Compatibility', function () {
 	this.timeout('120s');
-<<<<<<< HEAD
 
-=======
-	const tmp = path.relative(process.cwd(), path.join(__dirname, 'tmp'));
-	const cli = `npx --prefix ${tmp} devcontainer`;
->>>>>>> b731367e
-
-	const { cli, installCLI, uninstallCLI } = setupCLI(pkg.version);
+	const { cli, installCLI, tmp, uninstallCLI } = setupCLI(pkg.version);
 
 	before('Install', installCLI);
 	after('Install', uninstallCLI);
