/*---------------------------------------------------------------------------------------------
 *  Copyright (c) Microsoft Corporation. All rights reserved.
 *  Licensed under the MIT License. See License.txt in the project root for license information.
 *--------------------------------------------------------------------------------------------*/

import { assert } from 'chai';
<<<<<<< HEAD
import { devContainerDown, devContainerUp, shellExec, setupCLI } from '../testUtils';
=======
import * as os from 'os';
import * as path from 'path';
import { devContainerDown, devContainerUp, shellExec } from '../testUtils';
>>>>>>> efb3ffca

const pkg = require('../../../package.json');

enum AuthStrategy {
	Anonymous,
	GitHubToken,
	DockerConfigAuthFile,
	// PlatformCredentialHelper,
	// RefreshToken,
}

interface TestPlan {
	name: string;
	configName: string;
	testFeatureId: string;
	testCommand?: string;
	testCommandResult?: RegExp;
	// Optionally tell the test to set up with a specfic auth strategy.
	// If not set, the test will run with anonymous.
	// NOTE: These will be skipped unless the environment has the relevant 'authStrategyKey' set in the environment.
	//       This data is specific to each strategy and parsed about below accordingly.
	useAuthStrategy?: AuthStrategy;
	authStrategyKey?: string;
}

const defaultTestPlan = {
	testCommand: 'color',
	testCommandResult: /my favorite color is pink/,
};

const registryCompatibilityTestPlan: TestPlan[] = [
	{
		name: 'Anonymous access of Azure Container Registry',
		configName: 'azure-anonymous',
		testFeatureId: 'devcontainercli.azurecr.io/features/color',
	},
	{
		name: 'Anonymous access of GHCR',
		configName: 'github-anonymous',
		testFeatureId: 'ghcr.io/devcontainers/feature-starter/color',
	},
	// https://learn.microsoft.com/en-us/azure/container-registry/container-registry-repository-scoped-permissions
	{
		name: 'Authenticated access of Azure Container Registry with registry scoped token',
		configName: 'azure-registry-scoped',
		testFeatureId: 'privatedevcontainercli.azurecr.io/features/rabbit',
		useAuthStrategy: AuthStrategy.DockerConfigAuthFile,
		authStrategyKey: 'FEATURES_TEST__AZURE_REGISTRY_SCOPED_CREDENTIAL',
		testCommand: 'rabbit',
		testCommandResult: /rabbit-is-the-best-animal/,
	},
	// Via GHCR visibility settings, this repo's GitHub Actions CI should be able to access this Feature via its GITHUB_TOKEN.
	{
		name: 'Private access of GHCR via an environment GITHUB_TOKEN',
		configName: 'github-private',
		testFeatureId: 'ghcr.io/devcontainers/private-feature-set-for-tests/color',
		useAuthStrategy: AuthStrategy.GitHubToken,
		authStrategyKey: 'RUNNING_IN_DEVCONTAINERS_CLI_REPO_CI'
	}
];

function envVariableExists(key: string): boolean {
	return !!process.env[key] && process.env[key] !== '';
}

function constructAuthFromStrategy(tmpFolder: string, authStrategy: AuthStrategy, authStrategyKey?: string): string | undefined {
	const generateAuthFolder = () => {
		const randomChars = Math.random().toString(36).substring(2, 6);
		const tmpAuthFolder = path.join(tmpFolder, randomChars, 'auth');
		shellExec(`mkdir -p ${tmpAuthFolder}`);
		return tmpAuthFolder;
	};

	switch (authStrategy) {
		case AuthStrategy.Anonymous:
		case AuthStrategy.GitHubToken:
			return;
		case AuthStrategy.DockerConfigAuthFile:
			// Format: registry|username|passwordOrToken
			if (!authStrategyKey) {
				return;
			}
			const split = process.env[authStrategyKey]?.split('|');
			if (!split || split.length !== 3) {
				return;
			}
			const tmpAuthFolder = generateAuthFolder();

			const registry = split?.[0];
			const username = split?.[1];
			const passwordOrToken = split?.[2];
			const encodedAuth = Buffer.from(`${username}:${passwordOrToken}`).toString('base64');

			shellExec(`echo '{"auths":{"${registry}":{"auth": "${encodedAuth}"}}}' > ${tmpAuthFolder}/config.json`);
			return tmpAuthFolder;
		default:
			return;
	}
}

describe('Registry Compatibility', function () {
	this.timeout('120s');

	const { cli, installCLI, tmp, uninstallCLI } = setupCLI(pkg.version);

	before('Install', installCLI);
	after('Install', uninstallCLI);

	registryCompatibilityTestPlan.forEach(({ name, configName, testFeatureId, testCommand, testCommandResult, useAuthStrategy, authStrategyKey }) => {
		this.timeout('120s');
		describe(name, async function () {
			((authStrategyKey && !envVariableExists(authStrategyKey)) ? describe.skip : describe)('devcontainer up', async function () {

				const authFolder = constructAuthFromStrategy(tmp, useAuthStrategy ?? AuthStrategy.Anonymous, authStrategyKey) || path.join(os.homedir(), 'fake-path');
				const gitHubToken = (useAuthStrategy === AuthStrategy.GitHubToken) ? (process.env.GITHUB_TOKEN ?? '') : '';

				let containerId: string | null = null;
				const testFolder = `${__dirname}/configs/registry-compatibility/${configName}`;

				before(async () => containerId = (await devContainerUp(cli, testFolder, {
					'logLevel': 'trace', prefix: `DOCKER_CONFIG=${authFolder} GITHUB_TOKEN=${gitHubToken}`
				})).containerId);
				after(async () => await devContainerDown({ containerId }));

				const cmd = testCommand ?? defaultTestPlan.testCommand;
				const expected = testCommandResult ?? defaultTestPlan.testCommandResult;

				it(`should exec the ${cmd} command`, async () => {
					const res = await shellExec(`${cli} exec --workspace-folder ${testFolder} ${cmd} `);
					assert.strictEqual(res.error, null);
					assert.match(res.stdout, expected);
				});
			});

			((authStrategyKey && !envVariableExists(authStrategyKey)) ? describe.skip : describe)(`devcontainer features info manifest`, async function () {

				const authFolder = constructAuthFromStrategy(tmp, useAuthStrategy ?? AuthStrategy.Anonymous, authStrategyKey) || path.join(os.homedir(), 'fake-path');
				const gitHubToken = (useAuthStrategy === AuthStrategy.GitHubToken) ? (process.env.GITHUB_TOKEN ?? '') : '';

				it('fetches manifest', async function () {
					let infoManifestResult: { stdout: string; stderr: string } | null = null;
					let success = false;
					try {
						infoManifestResult =
							await shellExec(`DOCKER_CONFIG=${authFolder} GITHUB_TOKEN=${gitHubToken} ${cli} features info manifest ${testFeatureId} --log-level trace`);
						success = true;
					} catch (error) {
						assert.fail('features info tags sub-command should not throw');
					}

					assert.isTrue(success);
					assert.isDefined(infoManifestResult);
					const manifest = infoManifestResult.stdout;
					const regex = /application\/vnd\.devcontainers\.layer\.v1\+tar/;
					assert.match(manifest, regex);
				});
			});
		});
	});

});<|MERGE_RESOLUTION|>--- conflicted
+++ resolved
@@ -4,13 +4,9 @@
  *--------------------------------------------------------------------------------------------*/
 
 import { assert } from 'chai';
-<<<<<<< HEAD
-import { devContainerDown, devContainerUp, shellExec, setupCLI } from '../testUtils';
-=======
 import * as os from 'os';
 import * as path from 'path';
-import { devContainerDown, devContainerUp, shellExec } from '../testUtils';
->>>>>>> efb3ffca
+import { devContainerDown, devContainerUp, shellExec, setupCLI } from '../testUtils';
 
 const pkg = require('../../../package.json');
 
