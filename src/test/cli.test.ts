--- conflicted
+++ resolved
@@ -85,7 +85,6 @@
 			assert.equal(success, false, 'expect non-successful call');
 		});
 
-<<<<<<< HEAD
 		it('should succeed with supported --platform', async () => {
 			const testFolder = `${__dirname}/configs/dockerfile-with-target`;
 			const res = await shellExec(`${cli} build --workspace-folder ${testFolder} --platform linux/amd64`);
@@ -107,8 +106,6 @@
 			}
 			assert.equal(success, false, 'expect non-successful call');
 		});
-=======
->>>>>>> fa887f8e
 
 	});
 
