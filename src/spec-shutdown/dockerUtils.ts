--- conflicted
+++ resolved
@@ -328,18 +328,13 @@
 	};
 }
 
-<<<<<<< HEAD
-export async function dockerPtyExecFunction(params: PartialPtyExecParameters | DockerResolverParameters, containerName: string, user: string | undefined, loadNativeModule: <T>(moduleName: string) => Promise<T | undefined>): Promise<PtyExecFunction> {
+export async function dockerPtyExecFunction(params: PartialPtyExecParameters | DockerResolverParameters, containerName: string, user: string | undefined, loadNativeModule: <T>(moduleName: string) => Promise<T | undefined>, allowInheritTTY: boolean): Promise<PtyExecFunction> {
 	// COMPILE_FOR_PKG is inlined at build-time so ESBuild will only include one of these branches.
 	// Must use require() instead of async imports for standalone @vercel/pkg binaries, because it
 	// must be able to statically analyze all dependencies for bundling.
 	const pty = !!process.env.COMPILE_FOR_PKG
 		? (require('node-pty') as typeof ptyType)
 		: (await loadNativeModule<typeof ptyType>('node-pty'));
-=======
-export async function dockerPtyExecFunction(params: PartialPtyExecParameters | DockerResolverParameters, containerName: string, user: string | undefined, loadNativeModule: <T>(moduleName: string) => Promise<T | undefined>, allowInheritTTY: boolean): Promise<PtyExecFunction> {
-	const pty = await loadNativeModule<typeof ptyType>('node-pty');
->>>>>>> efb3ffca
 	if (!pty) {
 		const plain = dockerExecFunction(params, containerName, user, true);
 		return plainExecAsPtyExec(plain, allowInheritTTY);
