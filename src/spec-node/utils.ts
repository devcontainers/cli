/*---------------------------------------------------------------------------------------------
 *  Copyright (c) Microsoft Corporation. All rights reserved.
 *  Licensed under the MIT License. See License.txt in the project root for license information.
 *--------------------------------------------------------------------------------------------*/

import * as path from 'path';
import * as crypto from 'crypto';

import { ContainerError, toErrorText } from '../spec-common/errors';
import { CLIHost, runCommandNoPty, runCommand } from '../spec-common/commonUtils';
import { Log, LogLevel, makeLog, nullLog } from '../spec-utils/log';

import { ContainerProperties, getContainerProperties, ResolverParameters } from '../spec-common/injectHeadless';
import { Workspace } from '../spec-utils/workspaces';
import { URI } from 'vscode-uri';
import { ShellServer } from '../spec-common/shellServer';
import { inspectContainer, inspectImage, getEvents, ContainerDetails, DockerCLIParameters, dockerExecFunction, dockerPtyCLI, dockerPtyExecFunction, toDockerImageName, DockerComposeCLI } from '../spec-shutdown/dockerUtils';
import { getRemoteWorkspaceFolder } from './dockerCompose';
import { findGitRootFolder } from '../spec-common/git';
import { parentURI, uriToFsPath } from '../spec-configuration/configurationCommonUtils';
import { DevContainerConfig, DevContainerFromDockerfileConfig, getConfigFilePath, getDockerfilePath } from '../spec-configuration/configuration';
import { StringDecoder } from 'string_decoder';
import { Event } from '../spec-utils/event';
import { Mount } from '../spec-configuration/containerFeaturesConfiguration';
import { PackageConfiguration } from '../spec-utils/product';

export { getConfigFilePath, getDockerfilePath, isDockerFileConfig, resolveConfigFilePath } from '../spec-configuration/configuration';
export { uriToFsPath, parentURI } from '../spec-configuration/configurationCommonUtils';
export { CLIHostDocuments, Documents, createDocuments, Edit, fileDocuments, RemoteDocuments } from '../spec-configuration/editableFiles';
export { getPackageConfig } from '../spec-utils/product';


export type BindMountConsistency = 'consistent' | 'cached' | 'delegated' | undefined;

export async function uriToWSLFsPath(uri: URI, cliHost: CLIHost): Promise<string> {
	if (uri.scheme === 'file' && cliHost.type === 'wsl') {
		// convert local path (e.g. repository-container Dockerfile) to WSL path
		const { stdout } = await runCommandNoPty({
			exec: cliHost.exec,
			cmd: 'wslpath',
			args: ['-u', uri.fsPath],
			output: nullLog,
		});
		const cliHostPath = stdout.toString().trim();
		return cliHostPath;
	}
	return uriToFsPath(uri, cliHost.platform);
}

export type ParsedAuthority = DevContainerAuthority;

export type UpdateRemoteUserUIDDefault = 'never' | 'on' | 'off';

export interface DockerResolverParameters {
	common: ResolverParameters;
	parsedAuthority: ParsedAuthority | undefined;
	dockerCLI: string;
	dockerComposeCLI: () => Promise<DockerComposeCLI>;
	dockerEnv: NodeJS.ProcessEnv;
	workspaceMountConsistencyDefault: BindMountConsistency;
	mountWorkspaceGitRoot: boolean;
	updateRemoteUserUIDOnMacOS: boolean;
	cacheMount: 'volume' | 'bind' | 'none';
	removeOnStartup?: boolean | string;
	buildNoCache?: boolean;
	expectExistingContainer?: boolean;
	userRepositoryConfigurationPaths: string[];
	additionalMounts: Mount[];
	updateRemoteUserUIDDefault: UpdateRemoteUserUIDDefault;
	additionalCacheFroms: string[];
<<<<<<< HEAD
	useBuildKit: boolean;
	buildxPlatform: string | undefined;
	buildxPush: boolean;
=======
	buildKitVersion: string | null;
	isTTY: boolean;
>>>>>>> caba24c0
}

export interface ResolverResult {
	params: ResolverParameters;
	properties: ContainerProperties;
	config: DevContainerConfig | undefined;
	resolvedAuthority: { extensionHostEnv?: { [key: string]: string | null } };
	tunnelInformation: { environmentTunnels?: { remoteAddress: { port: number; host: string }; localAddress: string }[] };
	isTrusted?: boolean;
	dockerParams: DockerResolverParameters | undefined;
	dockerContainerId: string | undefined;
	composeProjectName?: string;
}

export async function startEventSeen(params: DockerResolverParameters, labels: Record<string, string>, canceled: Promise<void>, output: Log, trace: boolean) {
	const eventsProcess = await getEvents(params, { event: ['start'] });
	return {
		started: new Promise<void>((resolve, reject) => {
			canceled.catch(err => {
				eventsProcess.terminate();
				reject(err);
			});
			const decoder = new StringDecoder('utf8');
			let startPart = '';
			eventsProcess.stdout.on('data', async chunk => {
				if (chunk) {
					const part = decoder.write(chunk);
					if (trace) {
						output.write(`Log: startEventSeen#data ${part.trim().replace(/\r?\n/g, '\r\n')}\r\n`);
					}
					const lines = (startPart + part).split('\n');
					startPart = lines.pop()!;
					for (const line of lines) {
						if (line.trim()) {
							try {
								const info = JSON.parse(line);
								// Docker uses 'status', Podman 'Status'.
								if ((info.status || info.Status) === 'start' && await hasLabels(params, info, labels)) {
									eventsProcess.terminate();
									resolve();
								}
							} catch (e) {
								// Ignore invalid JSON.
								console.error(e);
								console.error(line);
							}
						}
					}
				}
			});
		})
	};
}

async function hasLabels(params: DockerResolverParameters, info: any, expectedLabels: Record<string, string>) {
	const actualLabels = info.Actor?.Attributes
		// Docker uses 'id', Podman 'ID'.
		|| (await inspectContainer(params, info.id || info.ID)).Config.Labels
		|| {};
	return Object.keys(expectedLabels)
		.every(name => actualLabels[name] === expectedLabels[name]);
}

export async function inspectDockerImage(params: DockerResolverParameters, imageName: string, pullImageOnError: boolean) {
	try {
		return await inspectImage(params, imageName);
	} catch (err) {
		if (!pullImageOnError) {
			throw err;
		}
		try {
			await dockerPtyCLI(params, 'pull', imageName);
		} catch (_err) {
			if (err.stdout) {
				params.common.output.write(err.stdout.toString());
			}
			if (err.stderr) {
				params.common.output.write(toErrorText(err.stderr.toString()));
			}
			throw err;
		}
		return inspectImage(params, imageName);
	}
}

export interface DevContainerAuthority {
	hostPath: string; // local path of the folder or workspace file
}

export function isDevContainerAuthority(authority: ParsedAuthority): authority is DevContainerAuthority {
	return (authority as DevContainerAuthority).hostPath !== undefined;
}

export async function getHostMountFolder(cliHost: CLIHost, folderPath: string, mountWorkspaceGitRoot: boolean, output: Log): Promise<string> {
	return mountWorkspaceGitRoot && await findGitRootFolder(cliHost, folderPath, output) || folderPath;
}

export interface WorkspaceConfiguration {
	workspaceMount: string | undefined;
	workspaceFolder: string | undefined;
}

export async function getWorkspaceConfiguration(cliHost: CLIHost, workspace: Workspace | undefined, config: DevContainerConfig, mountWorkspaceGitRoot: boolean, output: Log, consistency?: BindMountConsistency): Promise<WorkspaceConfiguration> {
	if ('dockerComposeFile' in config) {
		return {
			workspaceFolder: getRemoteWorkspaceFolder(config),
			workspaceMount: undefined,
		};
	}
	let { workspaceFolder, workspaceMount } = config;
	if (workspace && (!workspaceFolder || !('workspaceMount' in config))) {
		const hostMountFolder = await getHostMountFolder(cliHost, workspace.rootFolderPath, mountWorkspaceGitRoot, output);
		if (!workspaceFolder) {
			const rel = cliHost.path.relative(cliHost.path.dirname(hostMountFolder), workspace.rootFolderPath);
			workspaceFolder = `/workspaces/${cliHost.platform === 'win32' ? rel.replace(/\\/g, '/') : rel}`;
		}
		if (!('workspaceMount' in config)) {
			const containerMountFolder = `/workspaces/${cliHost.path.basename(hostMountFolder)}`;
			const cons = cliHost.platform !== 'linux' ? `,consistency=${consistency || 'consistent'}` : ''; // Podman does not tolerate consistency=
			const srcQuote = hostMountFolder.indexOf(',') !== -1 ? '"' : '';
			const tgtQuote = containerMountFolder.indexOf(',') !== -1 ? '"' : '';
			workspaceMount = `type=bind,${srcQuote}source=${hostMountFolder}${srcQuote},${tgtQuote}target=${containerMountFolder}${tgtQuote}${cons}`;
		}
	}
	return {
		workspaceFolder,
		workspaceMount,
	};
}

export function getTunnelInformation(container: ContainerDetails) /*: vscode.TunnelInformation */ {
	return {
		environmentTunnels: container.Ports.filter(staticPort => !!staticPort.PublicPort)
			.map((port) => {
				return {
					remoteAddress: {
						port: port.PrivatePort,
						host: port.IP
					},
					localAddress: port.IP + ':' + port.PublicPort
				};
			})
	};
}

export function getDockerContextPath(cliHost: { platform: NodeJS.Platform }, config: DevContainerFromDockerfileConfig) {
	const context = 'dockerFile' in config ? config.context : config.build.context;
	if (context) {
		return getConfigFilePath(cliHost, config, context);
	}
	return parentURI(getDockerfilePath(cliHost, config));
}

export async function createContainerProperties(params: DockerResolverParameters, containerId: string, remoteWorkspaceFolder: string | undefined, remoteUser: string | undefined, rootShellServer?: ShellServer) {
	const { common } = params;
	const inspecting = 'Inspecting container';
	const start = common.output.start(inspecting);
	const containerInfo = await inspectContainer(params, containerId);
	common.output.stop(inspecting, start);
	const containerUser = remoteUser || containerInfo.Config.User || 'root';
	const [, user, , group] = /([^:]*)(:(.*))?/.exec(containerUser) as (string | undefined)[];
	const containerEnv = envListToObj(containerInfo.Config.Env);
	const remoteExec = dockerExecFunction(params, containerId, containerUser);
	const remotePtyExec = await dockerPtyExecFunction(params, containerId, containerUser, common.loadNativeModule);
	const remoteExecAsRoot = dockerExecFunction(params, containerId, 'root');
	return getContainerProperties({
		params: common,
		createdAt: containerInfo.Created,
		startedAt: containerInfo.State.StartedAt,
		remoteWorkspaceFolder,
		containerUser: user === '0' ? 'root' : user,
		containerGroup: group,
		containerEnv,
		remoteExec,
		remotePtyExec,
		remoteExecAsRoot,
		rootShellServer,
	});
}

function envListToObj(list: string[] | null) {
	// Handle Env is null (https://github.com/microsoft/vscode-remote-release/issues/2058).
	return (list || []).reduce((obj, pair) => {
		const i = pair.indexOf('=');
		if (i !== -1) {
			obj[pair.substr(0, i)] = pair.substr(i + 1);
		}
		return obj;
	}, {} as NodeJS.ProcessEnv);
}

export async function runUserCommand(params: DockerResolverParameters, command: string | string[] | undefined, onDidInput?: Event<string>) {
	if (!command) {
		return;
	}
	const { common, dockerEnv } = params;
	const { cliHost, output } = common;
	const isWindows = cliHost.platform === 'win32';
	const shell = isWindows ? [cliHost.env.ComSpec || 'cmd.exe', '/c'] : ['/bin/sh', '-c'];
	const updatedCommand = isWindows && Array.isArray(command) && command.length ?
		[(command[0] || '').replace(/\//g, '\\'), ...command.slice(1)] :
		command;
	const args = typeof updatedCommand === 'string' ? [...shell, updatedCommand] : updatedCommand;
	if (!args.length) {
		return;
	}
	const postCommandName = 'initializeCommand';
	const infoOutput = makeLog(output, LogLevel.Info);
	try {
		infoOutput.raw(`\x1b[1mRunning the ${postCommandName} from devcontainer.json...\x1b[0m\r\n\r\n`);
		await runCommand({
			ptyExec: cliHost.ptyExec,
			cmd: args[0],
			args: args.slice(1),
			env: dockerEnv,
			output: infoOutput,
			onDidInput,
		});
		infoOutput.raw('\r\n');
	} catch (err) {
		if (err && (err.code === 130 || err.signal === 2)) { // SIGINT seen on darwin as code === 130, would also make sense as signal === 2.
			infoOutput.raw(`\r\n\x1b[1m${postCommandName} interrupted.\x1b[0m\r\n\r\n`);
		} else {
			throw new ContainerError({
				description: `The ${postCommandName} in the devcontainer.json failed.`,
				originalError: err,
			});
		}
	}
}

export function getFolderImageName(params: ResolverParameters | DockerCLIParameters) {
	const { cwd } = 'cwd' in params ? params : params.cliHost;
	const folderHash = getFolderHash(cwd);
	const baseName = path.basename(cwd);
	return toDockerImageName(`vsc-${baseName}-${folderHash}`);
}

export function getFolderHash(fsPath: string): string {
	return crypto.createHash('md5').update(fsPath).digest('hex');
}

export async function createFeaturesTempFolder(params: { cliHost: CLIHost; package: PackageConfiguration }): Promise<string> {
	const { cliHost } = params;
	const { version } = params.package;
	// Create temp folder
	const tmpFolder: string = cliHost.path.join(await cliHost.tmpdir(), 'vsch', 'container-features', `${version}-${Date.now()}`);
	await cliHost.mkdirp(tmpFolder);
	return tmpFolder;
}<|MERGE_RESOLUTION|>--- conflicted
+++ resolved
@@ -68,14 +68,11 @@
 	additionalMounts: Mount[];
 	updateRemoteUserUIDDefault: UpdateRemoteUserUIDDefault;
 	additionalCacheFroms: string[];
-<<<<<<< HEAD
 	useBuildKit: boolean;
+	buildKitVersion: string | null;
+	isTTY: boolean;
 	buildxPlatform: string | undefined;
 	buildxPush: boolean;
-=======
-	buildKitVersion: string | null;
-	isTTY: boolean;
->>>>>>> caba24c0
 }
 
 export interface ResolverResult {
