/*---------------------------------------------------------------------------------------------
 *  Copyright (c) Microsoft Corporation. All rights reserved.
 *  Licensed under the MIT License. See License.txt in the project root for license information.
 *--------------------------------------------------------------------------------------------*/


import { createContainerProperties, startEventSeen, ResolverResult, getTunnelInformation, getDockerfilePath, getDockerContextPath, DockerResolverParameters, isDockerFileConfig, uriToWSLFsPath, WorkspaceConfiguration, getFolderImageName, inspectDockerImage, ensureDockerfileHasFinalStageName } from './utils';
import { ContainerProperties, setupInContainer, ResolverProgress } from '../spec-common/injectHeadless';
import { ContainerError, toErrorText } from '../spec-common/errors';
import { ContainerDetails, listContainers, DockerCLIParameters, inspectContainers, dockerCLI, dockerPtyCLI, toPtyExecParameters, ImageDetails, toExecParameters } from '../spec-shutdown/dockerUtils';
import { DevContainerConfig, DevContainerFromDockerfileConfig, DevContainerFromImageConfig } from '../spec-configuration/configuration';
import { LogLevel, Log, makeLog } from '../spec-utils/log';
import { extendImage, getExtendImageBuildInfo, updateRemoteUserUID } from './containerFeatures';
import { Mount, CollapsedFeaturesConfig } from '../spec-configuration/containerFeaturesConfiguration';
import { includeAllConfiguredFeatures } from '../spec-utils/product';

export const hostFolderLabel = 'devcontainer.local_folder'; // used to label containers created from a workspace/folder

export async function openDockerfileDevContainer(params: DockerResolverParameters, config: DevContainerFromDockerfileConfig | DevContainerFromImageConfig, workspaceConfig: WorkspaceConfiguration, idLabels: string[]): Promise<ResolverResult> {
	const { common } = params;
	// let collapsedFeaturesConfig: () => Promise<CollapsedFeaturesConfig | undefined>;

	let container: ContainerDetails | undefined;
	let containerProperties: ContainerProperties | undefined;

	try {
		container = await findExistingContainer(params, idLabels);
		if (container) {
			// let _collapsedFeatureConfig: Promise<CollapsedFeaturesConfig | undefined>;
			// collapsedFeaturesConfig = async () => {
			// 	return _collapsedFeatureConfig || (_collapsedFeatureConfig = (async () => {
			// 		const allLabels = container?.Config.Labels || {};
			// 		const featuresConfig = await generateFeaturesConfig(params.common, (await createFeaturesTempFolder(params.common)), config, async () => allLabels, getContainerFeaturesFolder);
			// 		return collapseFeaturesConfig(featuresConfig);
			// 	})());
			// };
			await startExistingContainer(params, idLabels, container);
		} else {
			const res = await buildNamedImageAndExtend(params, config);
			const updatedImageName = await updateRemoteUserUID(params, config, res.updatedImageName, res.imageDetails, findUserArg(config.runArgs) || config.containerUser);

			// collapsedFeaturesConfig = async () => res.collapsedFeaturesConfig;

			try {
				await spawnDevContainer(params, config, res.collapsedFeaturesConfig, updatedImageName, idLabels, workspaceConfig.workspaceMount, res.imageDetails);
			} finally {
				// In 'finally' because 'docker run' can fail after creating the container.
				// Trying to get it here, so we can offer 'Rebuild Container' as an action later.
				container = await findDevContainer(params, idLabels);
			}
			if (!container) {
				return bailOut(common.output, 'Dev container not found.');
			}
		}

		containerProperties = await createContainerProperties(params, container.Id, workspaceConfig.workspaceFolder, config.remoteUser);
		return await setupContainer(container, params, containerProperties, config);

	} catch (e) {
		throw createSetupError(e, container, params, containerProperties, config);
	}
}

function createSetupError(originalError: any, container: ContainerDetails | undefined, params: DockerResolverParameters, containerProperties: ContainerProperties | undefined, config: DevContainerConfig | undefined): ContainerError {
	const err = originalError instanceof ContainerError ? originalError : new ContainerError({
		description: 'An error occurred setting up the container.',
		originalError
	});
	if (container) {
		err.manageContainer = true;
		err.params = params.common;
		err.containerId = container.Id;
		err.dockerParams = params;
	}
	if (containerProperties) {
		err.containerProperties = containerProperties;
	}
	if (config) {
		err.config = config;
	}
	return err;
}

async function setupContainer(container: ContainerDetails, params: DockerResolverParameters, containerProperties: ContainerProperties, config: DevContainerFromDockerfileConfig | DevContainerFromImageConfig): Promise<ResolverResult> {
	const { common } = params;
	const {
		remoteEnv: extensionHostEnv,
	} = await setupInContainer(common, containerProperties, config);

	return {
		params: common,
		properties: containerProperties,
		config,
		resolvedAuthority: {
			extensionHostEnv,
		},
		tunnelInformation: common.isLocalContainer ? getTunnelInformation(container) : {},
		dockerParams: params,
		dockerContainerId: container.Id,
	};
}

function getDefaultName(config: DevContainerFromDockerfileConfig | DevContainerFromImageConfig, params: DockerResolverParameters) {
	return 'image' in config ? config.image : getFolderImageName(params.common);
}
export async function buildNamedImageAndExtend(params: DockerResolverParameters, config: DevContainerFromDockerfileConfig | DevContainerFromImageConfig, argImageName?: string) {
	const imageName = argImageName ?? getDefaultName(config, params);
	params.common.progress(ResolverProgress.BuildingImage);
	if (isDockerFileConfig(config)) {
		return await buildAndExtendImage(params, config, imageName, params.buildNoCache ?? false);
	}
	// image-based dev container - extend
	return await extendImage(params, config, imageName, 'image' in config);
}

async function buildAndExtendImage(buildParams: DockerResolverParameters, config: DevContainerFromDockerfileConfig, imageName: string, noCache: boolean) {
	const { cliHost, output } = buildParams.common;
	const dockerfileUri = getDockerfilePath(cliHost, config);
	const dockerfilePath = await uriToWSLFsPath(dockerfileUri, cliHost);
	if (!cliHost.isFile(dockerfilePath)) {
		throw new ContainerError({ description: `Dockerfile (${dockerfilePath}) not found.` });
	}

	let dockerfile = (await cliHost.readFile(dockerfilePath)).toString();
	let baseName = 'dev_container_auto_added_stage_label';
	if (config.build?.target) {
		// Explictly set build target for the dev container build features on that
		baseName = config.build.target;
	} else {
		// Use the last stage in the Dockerfile
		// Find the last line that starts with "FROM" (possibly preceeded by white-space)
<<<<<<< HEAD
		const { lastStageName, modifiedDockerfile } = ensureDockerfileHasFinalStageName(dockerfile, imageName);
=======
		const { lastStageName, modifiedDockerfile } = ensureDockerfileHasFinalStageName(dockerfile, baseName);
>>>>>>> fa887f8e
		baseName = lastStageName;
		if (modifiedDockerfile) {
			dockerfile = modifiedDockerfile;
		}
	}

	const labelDetails = async () => { return { definition: undefined, version: undefined }; };
	const extendImageBuildInfo = await getExtendImageBuildInfo(buildParams, config, baseName, config.remoteUser ?? 'root', labelDetails);

	let finalDockerfilePath = dockerfilePath;
	const additionalBuildArgs: string[] = [];
	if (extendImageBuildInfo) {
		const { featureBuildInfo } = extendImageBuildInfo;
		// We add a '# syntax' line at the start, so strip out any existing line
		const syntaxMatch = dockerfile.match(/^\s*#\s*syntax\s*=.*[\r\n]/g);
		if (syntaxMatch) {
			dockerfile = dockerfile.slice(syntaxMatch[0].length);
		}
		let finalDockerfileContent = `${featureBuildInfo.dockerfilePrefixContent}${dockerfile}\n${featureBuildInfo.dockerfileContent}`;
		finalDockerfilePath = cliHost.path.join(featureBuildInfo?.dstFolder, 'Dockerfile-with-features');
		await cliHost.writeFile(finalDockerfilePath, Buffer.from(finalDockerfileContent));

		// track additional build args to include below
		for (const buildContext in featureBuildInfo.buildKitContexts) {
			additionalBuildArgs.push('--build-context', `${buildContext}=${featureBuildInfo.buildKitContexts[buildContext]}`);
		}
		for (const buildArg in featureBuildInfo.buildArgs) {
			additionalBuildArgs.push('--build-arg', `${buildArg}=${featureBuildInfo.buildArgs[buildArg]}`);
		}
	}

	const args: string[] = [];
	if (buildParams.buildKitVersion) {
		args.push('buildx', 'build');
		if (buildParams.buildxPlatform) {
			args.push('--platform', buildParams.buildxPlatform);
		}
		if (buildParams.buildxPush) {
			args.push('--push');
		} else {
			args.push('--load'); // (short for --output=docker, i.e. load into normal 'docker images' collection)
		}
		args.push('--build-arg', 'BUILDKIT_INLINE_CACHE=1');
	} else {
		args.push('build');
	}
	args.push('-f', finalDockerfilePath, '-t', imageName);

	const target = config.build?.target;
	if (target) {
		args.push('--target', target);
	}
	if (noCache) {
		args.push('--no-cache', '--pull');
	} else if (config.build && config.build.cacheFrom) {
		buildParams.additionalCacheFroms.forEach(cacheFrom => args.push('--cache-from', cacheFrom));
		if (typeof config.build.cacheFrom === 'string') {
			args.push('--cache-from', config.build.cacheFrom);
		} else {
			for (let index = 0; index < config.build.cacheFrom.length; index++) {
				const cacheFrom = config.build.cacheFrom[index];
				args.push('--cache-from', cacheFrom);
			}
		}
	}
	const buildArgs = config.build?.args;
	if (buildArgs) {
		for (const key in buildArgs) {
			args.push('--build-arg', `${key}=${buildArgs[key]}`);
		}
	}
	args.push(...additionalBuildArgs);
	args.push(await uriToWSLFsPath(getDockerContextPath(cliHost, config), cliHost));
	try {
		if (buildParams.isTTY) {
			const infoParams = { ...toPtyExecParameters(buildParams), output: makeLog(output, LogLevel.Info) };
			await dockerPtyCLI(infoParams, ...args);
		} else {
			const infoParams = { ...toExecParameters(buildParams), output: makeLog(output, LogLevel.Info), print: 'continuous' as 'continuous' };
			await dockerCLI(infoParams, ...args);
		}
	} catch (err) {
		throw new ContainerError({ description: 'An error occurred building the image.', originalError: err, data: { fileWithError: dockerfilePath } });
	}

	const imageDetails = () => inspectDockerImage(buildParams, imageName, false);

	return {
		updatedImageName: imageName,
		collapsedFeaturesConfig: extendImageBuildInfo?.collapsedFeaturesConfig,
		imageDetails
	};
}

export function findUserArg(runArgs: string[] = []) {
	for (let i = runArgs.length - 1; i >= 0; i--) {
		const runArg = runArgs[i];
		if ((runArg === '-u' || runArg === '--user') && i + 1 < runArgs.length) {
			return runArgs[i + 1];
		}
		if (runArg.startsWith('-u=') || runArg.startsWith('--user=')) {
			return runArg.substr(runArg.indexOf('=') + 1);
		}
	}
	return undefined;
}

export async function findExistingContainer(params: DockerResolverParameters, labels: string[]) {
	const { common } = params;
	let container = await findDevContainer(params, labels);
	if (params.expectExistingContainer && !container) {
		throw new ContainerError({ description: 'The expected container does not exist.' });
	}
	if (container && (params.removeOnStartup === true || params.removeOnStartup === container.Id)) {
		const text = 'Removing Existing Container';
		const start = common.output.start(text);
		await dockerCLI(params, 'rm', '-f', container.Id);
		common.output.stop(text, start);
		container = undefined;
	}
	return container;
}

async function startExistingContainer(params: DockerResolverParameters, labels: string[], container: ContainerDetails) {
	const { common } = params;
	const start = container.State.Status !== 'running';
	if (start) {
		const starting = 'Starting container';
		const start = common.output.start(starting);
		await dockerCLI(params, 'start', container.Id);
		common.output.stop(starting, start);
		let startedContainer = await findDevContainer(params, labels);
		if (!startedContainer) {
			bailOut(common.output, 'Dev container not found.');
		}
	}
	return start;
}

export async function findDevContainer(params: DockerCLIParameters | DockerResolverParameters, labels: string[]): Promise<ContainerDetails | undefined> {
	const ids = await listContainers(params, true, labels);
	const details = await inspectContainers(params, ids);
	return details.filter(container => container.State.Status !== 'removing')[0];
}


export async function spawnDevContainer(params: DockerResolverParameters, config: DevContainerFromDockerfileConfig | DevContainerFromImageConfig, collapsedFeaturesConfig: CollapsedFeaturesConfig | undefined, imageName: string, labels: string[], workspaceMount: string | undefined, imageDetails: (() => Promise<ImageDetails>) | undefined) {
	const { common } = params;
	common.progress(ResolverProgress.StartingContainer);

	const appPort = config.appPort;
	const exposedPorts = typeof appPort === 'number' || typeof appPort === 'string' ? [appPort] : appPort || [];
	const exposed = (<string[]>[]).concat(...exposedPorts.map(port => ['-p', typeof port === 'number' ? `127.0.0.1:${port}:${port}` : port]));

	const cwdMount = workspaceMount ? ['--mount', workspaceMount] : [];

	const mounts = config.mounts ? ([] as string[]).concat(...config.mounts.map(m => ['--mount', m])) : [];

	const envObj = config.containerEnv;
	const containerEnv = envObj ? Object.keys(envObj)
		.reduce((args, key) => {
			args.push('-e', `${key}=${envObj[key]}`);
			return args;
		}, [] as string[]) : [];

	const containerUser = config.containerUser ? ['-u', config.containerUser] : [];

	const featureArgs: string[] = [];
	if ((collapsedFeaturesConfig?.allFeatures || []).some(f => (includeAllConfiguredFeatures || f.included) && f.value && f.init)) {
		featureArgs.push('--init');
	}
	if ((collapsedFeaturesConfig?.allFeatures || []).some(f => (includeAllConfiguredFeatures || f.included) && f.value && f.privileged)) {
		featureArgs.push('--privileged');
	}
	const caps = new Set(([] as string[]).concat(...(collapsedFeaturesConfig?.allFeatures || [])
		.filter(f => (includeAllConfiguredFeatures || f.included) && f.value)
		.map(f => f.capAdd || [])));
	for (const cap of caps) {
		featureArgs.push('--cap-add', cap);
	}
	const securityOpts = new Set(([] as string[]).concat(...(collapsedFeaturesConfig?.allFeatures || [])
		.filter(f => (includeAllConfiguredFeatures || f.included) && f.value)
		.map(f => f.securityOpt || [])));
	for (const securityOpt of securityOpts) {
		featureArgs.push('--security-opt', securityOpt);
	}

	const featureMounts = ([] as string[]).concat(
		...([] as Mount[]).concat(
			...(collapsedFeaturesConfig?.allFeatures || [])
				.map(f => (includeAllConfiguredFeatures || f.included) && f.value && f.mounts)
				.filter(Boolean) as Mount[][],
			params.additionalMounts,
		).map(m => ['--mount', `type=${m.type},src=${m.source},dst=${m.target}`])
	);

	const customEntrypoints = (collapsedFeaturesConfig?.allFeatures || [])
		.map(f => (includeAllConfiguredFeatures || f.included) && f.value && f.entrypoint)
		.filter(Boolean) as string[];
	const entrypoint = ['--entrypoint', '/bin/sh'];
	const cmd = ['-c', `echo Container started
trap "exit 0" 15
${customEntrypoints.join('\n')}
exec "$@"
while sleep 1 & wait $!; do :; done`, '-']; // `wait $!` allows for the `trap` to run (synchronous `sleep` would not).
	if (config.overrideCommand === false && imageDetails) {
		const details = await imageDetails();
		cmd.push(...details.Config.Entrypoint || []);
		cmd.push(...details.Config.Cmd || []);
	}

	const args = [
		'run',
		'--sig-proxy=false',
		'-a', 'STDOUT',
		'-a', 'STDERR',
		...exposed,
		...cwdMount,
		...mounts,
		...featureMounts,
		...getLabels(labels),
		...containerEnv,
		...containerUser,
		...(config.runArgs || []),
		...featureArgs,
		...entrypoint,
		imageName,
		...cmd
	];

	let cancel: () => void;
	const canceled = new Promise<void>((_, reject) => cancel = reject);
	const { started } = await startEventSeen(params, getLabelsAsRecord(labels), canceled, common.output, common.getLogLevel() === LogLevel.Trace);

	const text = 'Starting container';
	const start = common.output.start(text);

	const infoParams = { ...toPtyExecParameters(params), output: makeLog(params.common.output, LogLevel.Info) };
	const result = dockerPtyCLI(infoParams, ...args);
	result.then(cancel!, cancel!);

	await started;
	common.output.stop(text, start);
}

function getLabels(labels: string[]): string[] {
	let result: string[] = [];
	labels.forEach(each => result.push('-l', each));
	return result;
}

function getLabelsAsRecord(labels: string[]): Record<string, string> {
	let result: Record<string, string> = {};
	labels.forEach(each => {
		let pair = each.split('=');
		result[pair[0]] = pair[1];
	});
	return result;
}

export function bailOut(output: Log, message: string): never {
	output.write(toErrorText(message));
	throw new Error(message);
}<|MERGE_RESOLUTION|>--- conflicted
+++ resolved
@@ -113,7 +113,7 @@
 	return await extendImage(params, config, imageName, 'image' in config);
 }
 
-async function buildAndExtendImage(buildParams: DockerResolverParameters, config: DevContainerFromDockerfileConfig, imageName: string, noCache: boolean) {
+async function buildAndExtendImage(buildParams: DockerResolverParameters, config: DevContainerFromDockerfileConfig, baseImageName: string, noCache: boolean) {
 	const { cliHost, output } = buildParams.common;
 	const dockerfileUri = getDockerfilePath(cliHost, config);
 	const dockerfilePath = await uriToWSLFsPath(dockerfileUri, cliHost);
@@ -129,11 +129,8 @@
 	} else {
 		// Use the last stage in the Dockerfile
 		// Find the last line that starts with "FROM" (possibly preceeded by white-space)
-<<<<<<< HEAD
-		const { lastStageName, modifiedDockerfile } = ensureDockerfileHasFinalStageName(dockerfile, imageName);
-=======
 		const { lastStageName, modifiedDockerfile } = ensureDockerfileHasFinalStageName(dockerfile, baseName);
->>>>>>> fa887f8e
+		// const { lastStageName, modifiedDockerfile } = ensureDockerfileHasFinalStageName(dockerfile, baseName);
 		baseName = lastStageName;
 		if (modifiedDockerfile) {
 			dockerfile = modifiedDockerfile;
@@ -180,7 +177,7 @@
 	} else {
 		args.push('build');
 	}
-	args.push('-f', finalDockerfilePath, '-t', imageName);
+	args.push('-f', finalDockerfilePath, '-t', baseImageName);
 
 	const target = config.build?.target;
 	if (target) {
@@ -219,10 +216,10 @@
 		throw new ContainerError({ description: 'An error occurred building the image.', originalError: err, data: { fileWithError: dockerfilePath } });
 	}
 
-	const imageDetails = () => inspectDockerImage(buildParams, imageName, false);
+	const imageDetails = () => inspectDockerImage(buildParams, baseImageName, false);
 
 	return {
-		updatedImageName: imageName,
+		updatedImageName: baseImageName,
 		collapsedFeaturesConfig: extendImageBuildInfo?.collapsedFeaturesConfig,
 		imageDetails
 	};
