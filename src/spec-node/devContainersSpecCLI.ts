/*---------------------------------------------------------------------------------------------
 *  Copyright (c) Microsoft Corporation. All rights reserved.
 *  Licensed under the MIT License. See License.txt in the project root for license information.
 *--------------------------------------------------------------------------------------------*/

import * as path from 'path';
import yargs, { Argv } from 'yargs';

import * as jsonc from 'jsonc-parser';

import { createDockerParams, createLog, launch, ProvisionOptions } from './devContainers';
import { SubstitutedConfig, createContainerProperties, createFeaturesTempFolder, envListToObj, inspectDockerImage, isDockerFileConfig, SubstituteConfig, addSubstitution, findContainerAndIdLabels } from './utils';
import { URI } from 'vscode-uri';
import { ContainerError } from '../spec-common/errors';
import { Log, LogDimensions, LogLevel, makeLog, mapLogLevel } from '../spec-utils/log';
import { probeRemoteEnv, runLifecycleHooks, runRemoteCommand, UserEnvProbe, setupInContainer, readSecretsFromFile } from '../spec-common/injectHeadless';
import { extendImage } from './containerFeatures';
import { DockerCLIParameters, dockerPtyCLI, inspectContainer } from '../spec-shutdown/dockerUtils';
import { buildAndExtendDockerCompose, dockerComposeCLIConfig, getDefaultImageName, getProjectName, readDockerComposeConfig, readVersionPrefix } from './dockerCompose';
import { DevContainerConfig, DevContainerFromDockerComposeConfig, DevContainerFromDockerfileConfig, getDockerComposeFilePaths } from '../spec-configuration/configuration';
import { workspaceFromPath } from '../spec-utils/workspaces';
import { readDevContainerConfigFile } from './configContainer';
import { getDefaultDevContainerConfigPath, getDevContainerConfigPathIn, uriToFsPath } from '../spec-configuration/configurationCommonUtils';
import { getCLIHost } from '../spec-common/cliHost';
import { loadNativeModule, processSignals } from '../spec-common/commonUtils';
import { FeaturesConfig, generateFeaturesConfig, getContainerFeaturesFolder } from '../spec-configuration/containerFeaturesConfiguration';
import { featuresTestOptions, featuresTestHandler } from './featuresCLI/test';
import { featuresPackageHandler, featuresPackageOptions } from './featuresCLI/package';
import { featuresPublishHandler, featuresPublishOptions } from './featuresCLI/publish';
import { beforeContainerSubstitute, containerSubstitute, substitute } from '../spec-common/variableSubstitution';
import { getPackageConfig, PackageConfiguration } from '../spec-utils/product';
import { getDevcontainerMetadata, getImageBuildInfo, getImageMetadataFromContainer, ImageMetadataEntry, lifecycleCommandOriginMapFromMetadata, mergeConfiguration, MergedDevContainerConfig } from './imageMetadata';
import { templatesPublishHandler, templatesPublishOptions } from './templatesCLI/publish';
import { templateApplyHandler, templateApplyOptions } from './templatesCLI/apply';
import { featuresInfoHandler as featuresInfoHandler, featuresInfoOptions } from './featuresCLI/info';
import { bailOut, buildNamedImageAndExtend } from './singleContainer';
import { Event, NodeEventEmitter } from '../spec-utils/event';

const defaultDefaultUserEnvProbe: UserEnvProbe = 'loginInteractiveShell';

const mountRegex = /^type=(bind|volume),source=([^,]+),target=([^,]+)(?:,external=(true|false))?$/;

(async () => {

	const packageFolder = path.join(__dirname, '..', '..');
	const version = getPackageConfig().version;
	const argv = process.argv.slice(2);
	const restArgs = argv[0] === 'exec' && argv[1] !== '--help'; // halt-at-non-option doesn't work in subcommands: https://github.com/yargs/yargs/issues/1417
	const y = yargs([])
		.parserConfiguration({
			// By default, yargs allows `--no-myoption` to set a boolean `--myoption` to false
			// Disable this to allow `--no-cache` on the `build` command to align with `docker build` syntax
			'boolean-negation': false,
			'halt-at-non-option': restArgs,
		})
		.scriptName('devcontainer')
		.version(version)
		.demandCommand()
		.strict();
	y.wrap(Math.min(120, y.terminalWidth()));
	y.command('up', 'Create and run dev container', provisionOptions, provisionHandler);
	y.command('set-up', 'Set up an existing container as a dev container', setUpOptions, setUpHandler);
	y.command('build [path]', 'Build a dev container image', buildOptions, buildHandler);
	y.command('run-user-commands', 'Run user commands', runUserCommandsOptions, runUserCommandsHandler);
	y.command('read-configuration', 'Read configuration', readConfigurationOptions, readConfigurationHandler);
	y.command('features', 'Features commands', (y: Argv) => {
		y.command('test [target]', 'Test Features', featuresTestOptions, featuresTestHandler);
		y.command('package <target>', 'Package Features', featuresPackageOptions, featuresPackageHandler);
		y.command('publish <target>', 'Package and publish Features', featuresPublishOptions, featuresPublishHandler);
		y.command('info <mode> <feature>', 'Fetch metadata for a published Feature', featuresInfoOptions, featuresInfoHandler);
	});
	y.command('templates', 'Templates commands', (y: Argv) => {
		y.command('apply', 'Apply a template to the project', templateApplyOptions, templateApplyHandler);
		y.command('publish <target>', 'Package and publish templates', templatesPublishOptions, templatesPublishHandler);
	});
	y.command(restArgs ? ['exec', '*'] : ['exec <cmd> [args..]'], 'Execute a command on a running dev container', execOptions, execHandler);
	y.epilog(`devcontainer@${version} ${packageFolder}`);
	y.parse(restArgs ? argv.slice(1) : argv);

})().catch(console.error);

export type UnpackArgv<T> = T extends Argv<infer U> ? U : T;

function provisionOptions(y: Argv) {
	return y.options({
		'docker-path': { type: 'string', description: 'Docker CLI path.' },
		'docker-compose-path': { type: 'string', description: 'Docker Compose CLI path.' },
		'container-data-folder': { type: 'string', description: 'Container data folder where user data inside the container will be stored.' },
		'container-system-data-folder': { type: 'string', description: 'Container system data folder where system data inside the container will be stored.' },
		'workspace-folder': { type: 'string', description: 'Workspace folder path. The devcontainer.json will be looked up relative to this path.' },
		'workspace-mount-consistency': { choices: ['consistent' as 'consistent', 'cached' as 'cached', 'delegated' as 'delegated'], default: 'cached' as 'cached', description: 'Workspace mount consistency.' },
		'mount-workspace-git-root': { type: 'boolean', default: true, description: 'Mount the workspace using its Git root.' },
		'id-label': { type: 'string', description: 'Id label(s) of the format name=value. These will be set on the container and used to query for an existing container. If no --id-label is given, one will be inferred from the --workspace-folder path.' },
		'config': { type: 'string', description: 'devcontainer.json path. The default is to use .devcontainer/devcontainer.json or, if that does not exist, .devcontainer.json in the workspace folder.' },
		'override-config': { type: 'string', description: 'devcontainer.json path to override any devcontainer.json in the workspace folder (or built-in configuration). This is required when there is no devcontainer.json otherwise.' },
		'log-level': { choices: ['info' as 'info', 'debug' as 'debug', 'trace' as 'trace'], default: 'info' as 'info', description: 'Log level for the --terminal-log-file. When set to trace, the log level for --log-file will also be set to trace.' },
		'log-format': { choices: ['text' as 'text', 'json' as 'json'], default: 'text' as 'text', description: 'Log format.' },
		'terminal-columns': { type: 'number', implies: ['terminal-rows'], description: 'Number of rows to render the output for. This is required for some of the subprocesses to correctly render their output.' },
		'terminal-rows': { type: 'number', implies: ['terminal-columns'], description: 'Number of columns to render the output for. This is required for some of the subprocesses to correctly render their output.' },
		'default-user-env-probe': { choices: ['none' as 'none', 'loginInteractiveShell' as 'loginInteractiveShell', 'interactiveShell' as 'interactiveShell', 'loginShell' as 'loginShell'], default: defaultDefaultUserEnvProbe, description: 'Default value for the devcontainer.json\'s "userEnvProbe".' },
		'update-remote-user-uid-default': { choices: ['never' as 'never', 'on' as 'on', 'off' as 'off'], default: 'on' as 'on', description: 'Default for updating the remote user\'s UID and GID to the local user\'s one.' },
		'remove-existing-container': { type: 'boolean', default: false, description: 'Removes the dev container if it already exists.' },
		'build-no-cache': { type: 'boolean', default: false, description: 'Builds the image with `--no-cache` if the container does not exist.' },
		'expect-existing-container': { type: 'boolean', default: false, description: 'Fail if the container does not exist.' },
		'skip-post-create': { type: 'boolean', default: false, description: 'Do not run onCreateCommand, updateContentCommand, postCreateCommand, postStartCommand or postAttachCommand and do not install dotfiles.' },
		'skip-non-blocking-commands': { type: 'boolean', default: false, description: 'Stop running user commands after running the command configured with waitFor or the updateContentCommand by default.' },
		prebuild: { type: 'boolean', default: false, description: 'Stop after onCreateCommand and updateContentCommand, rerunning updateContentCommand if it has run before.' },
		'user-data-folder': { type: 'string', description: 'Host path to a directory that is intended to be persisted and share state between sessions.' },
		'mount': { type: 'string', description: 'Additional mount point(s). Format: type=<bind|volume>,source=<source>,target=<target>[,external=<true|false>]' },
		'remote-env': { type: 'string', description: 'Remote environment variables of the format name=value. These will be added when executing the user commands.' },
		'cache-from': { type: 'string', description: 'Additional image to use as potential layer cache during image building' },
		'buildkit': { choices: ['auto' as 'auto', 'never' as 'never'], default: 'auto' as 'auto', description: 'Control whether BuildKit should be used' },
		'additional-features': { type: 'string', description: 'Additional features to apply to the dev container (JSON as per "features" section in devcontainer.json)' },
		'skip-feature-auto-mapping': { type: 'boolean', default: false, hidden: true, description: 'Temporary option for testing.' },
		'skip-post-attach': { type: 'boolean', default: false, description: 'Do not run postAttachCommand.' },
		'dotfiles-repository': { type: 'string', description: 'URL of a dotfiles Git repository (e.g., https://github.com/owner/repository.git)' },
		'dotfiles-install-command': { type: 'string', description: 'The command to run after cloning the dotfiles repository. Defaults to run the first file of `install.sh`, `install`, `bootstrap.sh`, `bootstrap`, `setup.sh` and `setup` found in the dotfiles repository`s root folder.' },
		'dotfiles-target-path': { type: 'string', default: '~/dotfiles', description: 'The path to clone the dotfiles repository to. Defaults to `~/dotfiles`.' },
		'container-session-data-folder': { type: 'string', description: 'Folder to cache CLI data, for example userEnvProbe results' },
		'omit-config-remote-env-from-metadata': { type: 'boolean', default: false, hidden: true, description: 'Omit remoteEnv from devcontainer.json for container metadata label' },
<<<<<<< HEAD
		'secrets-file': { type: 'string', description: 'Path to the secrets json file containg secret environment variables and values as key value pairs' },
=======
		'experimental-lockfile': { type: 'boolean', default: false, hidden: true, description: 'Write lockfile' },
		'experimental-frozen-lockfile': { type: 'boolean', default: false, hidden: true, description: 'Ensure lockfile remains unchanged' },
>>>>>>> 6b5d0fce
	})
		.check(argv => {
			const idLabels = (argv['id-label'] && (Array.isArray(argv['id-label']) ? argv['id-label'] : [argv['id-label']])) as string[] | undefined;
			if (idLabels?.some(idLabel => !/.+=.+/.test(idLabel))) {
				throw new Error('Unmatched argument format: id-label must match <name>=<value>');
			}
			if (!(argv['workspace-folder'] || argv['id-label'])) {
				throw new Error('Missing required argument: workspace-folder or id-label');
			}
			if (!(argv['workspace-folder'] || argv['override-config'])) {
				throw new Error('Missing required argument: workspace-folder or override-config');
			}
			const mounts = (argv.mount && (Array.isArray(argv.mount) ? argv.mount : [argv.mount])) as string[] | undefined;
			if (mounts?.some(mount => !mountRegex.test(mount))) {
				throw new Error('Unmatched argument format: mount must match type=<bind|volume>,source=<source>,target=<target>[,external=<true|false>]');
			}
			const remoteEnvs = (argv['remote-env'] && (Array.isArray(argv['remote-env']) ? argv['remote-env'] : [argv['remote-env']])) as string[] | undefined;
			if (remoteEnvs?.some(remoteEnv => !/.+=.+/.test(remoteEnv))) {
				throw new Error('Unmatched argument format: remote-env must match <name>=<value>');
			}
			return true;
		});
}

type ProvisionArgs = UnpackArgv<ReturnType<typeof provisionOptions>>;

function provisionHandler(args: ProvisionArgs) {
	(async () => provision(args))().catch(console.error);
}

async function provision({
	'user-data-folder': persistedFolder,
	'docker-path': dockerPath,
	'docker-compose-path': dockerComposePath,
	'container-data-folder': containerDataFolder,
	'container-system-data-folder': containerSystemDataFolder,
	'workspace-folder': workspaceFolderArg,
	'workspace-mount-consistency': workspaceMountConsistency,
	'mount-workspace-git-root': mountWorkspaceGitRoot,
	'id-label': idLabel,
	config,
	'override-config': overrideConfig,
	'log-level': logLevel,
	'log-format': logFormat,
	'terminal-rows': terminalRows,
	'terminal-columns': terminalColumns,
	'default-user-env-probe': defaultUserEnvProbe,
	'update-remote-user-uid-default': updateRemoteUserUIDDefault,
	'remove-existing-container': removeExistingContainer,
	'build-no-cache': buildNoCache,
	'expect-existing-container': expectExistingContainer,
	'skip-post-create': skipPostCreate,
	'skip-non-blocking-commands': skipNonBlocking,
	prebuild,
	mount,
	'remote-env': addRemoteEnv,
	'cache-from': addCacheFrom,
	'buildkit': buildkit,
	'additional-features': additionalFeaturesJson,
	'skip-feature-auto-mapping': skipFeatureAutoMapping,
	'skip-post-attach': skipPostAttach,
	'dotfiles-repository': dotfilesRepository,
	'dotfiles-install-command': dotfilesInstallCommand,
	'dotfiles-target-path': dotfilesTargetPath,
	'container-session-data-folder': containerSessionDataFolder,
	'omit-config-remote-env-from-metadata': omitConfigRemotEnvFromMetadata,
<<<<<<< HEAD
	'secrets-file': secretsFile,
=======
	'experimental-lockfile': experimentalLockfile,
	'experimental-frozen-lockfile': experimentalFrozenLockfile,
>>>>>>> 6b5d0fce
}: ProvisionArgs) {

	const workspaceFolder = workspaceFolderArg ? path.resolve(process.cwd(), workspaceFolderArg) : undefined;
	const addRemoteEnvs = addRemoteEnv ? (Array.isArray(addRemoteEnv) ? addRemoteEnv as string[] : [addRemoteEnv]) : [];
	const addCacheFroms = addCacheFrom ? (Array.isArray(addCacheFrom) ? addCacheFrom as string[] : [addCacheFrom]) : [];
	const additionalFeatures = additionalFeaturesJson ? jsonc.parse(additionalFeaturesJson) as Record<string, string | boolean | Record<string, string | boolean>> : {};
	const providedIdLabels = idLabel ? Array.isArray(idLabel) ? idLabel as string[] : [idLabel] : undefined;
	const options: ProvisionOptions = {
		dockerPath,
		dockerComposePath,
		containerDataFolder,
		containerSystemDataFolder,
		workspaceFolder,
		workspaceMountConsistency,
		mountWorkspaceGitRoot,
		configFile: config ? URI.file(path.resolve(process.cwd(), config)) : undefined,
		overrideConfigFile: overrideConfig ? URI.file(path.resolve(process.cwd(), overrideConfig)) : undefined,
		logLevel: mapLogLevel(logLevel),
		logFormat,
		log: text => process.stderr.write(text),
		terminalDimensions: terminalColumns && terminalRows ? { columns: terminalColumns, rows: terminalRows } : undefined,
		defaultUserEnvProbe,
		removeExistingContainer,
		buildNoCache,
		expectExistingContainer,
		postCreateEnabled: !skipPostCreate,
		skipNonBlocking,
		prebuild,
		persistedFolder,
		additionalMounts: mount ? (Array.isArray(mount) ? mount : [mount]).map(mount => {
			const [, type, source, target, external] = mountRegex.exec(mount)!;
			return {
				type: type as 'bind' | 'volume',
				source,
				target,
				external: external === 'true'
			};
		}) : [],
		dotfiles: {
			repository: dotfilesRepository,
			installCommand: dotfilesInstallCommand,
			targetPath: dotfilesTargetPath,
		},
		updateRemoteUserUIDDefault,
		remoteEnv: envListToObj(addRemoteEnvs),
		secretsFile,
		additionalCacheFroms: addCacheFroms,
		useBuildKit: buildkit,
		buildxPlatform: undefined,
		buildxPush: false,
		buildxOutput: undefined,
		additionalFeatures,
		skipFeatureAutoMapping,
		skipPostAttach,
		containerSessionDataFolder,
		skipPersistingCustomizationsFromFeatures: false,
		omitConfigRemotEnvFromMetadata: omitConfigRemotEnvFromMetadata,
		experimentalLockfile,
		experimentalFrozenLockfile,
	};

	const result = await doProvision(options, providedIdLabels);
	const exitCode = result.outcome === 'error' ? 1 : 0;
	console.log(JSON.stringify(result));
	if (result.outcome === 'success') {
		await result.finishBackgroundTasks();
	}
	await result.dispose();
	process.exit(exitCode);
}

async function doProvision(options: ProvisionOptions, providedIdLabels: string[] | undefined) {
	const disposables: (() => Promise<unknown> | undefined)[] = [];
	const dispose = async () => {
		await Promise.all(disposables.map(d => d()));
	};
	try {
		const result = await launch(options, providedIdLabels, disposables);
		return {
			outcome: 'success' as 'success',
			dispose,
			...result,
		};
	} catch (originalError) {
		const originalStack = originalError?.stack;
		const err = originalError instanceof ContainerError ? originalError : new ContainerError({
			description: 'An error occurred setting up the container.',
			originalError
		});
		if (originalStack) {
			console.error(originalStack);
		}
		return {
			outcome: 'error' as 'error',
			message: err.message,
			description: err.description,
			containerId: err.containerId,
			dispose,
		};
	}
}

function setUpOptions(y: Argv) {
	return y.options({
		'docker-path': { type: 'string', description: 'Docker CLI path.' },
		'container-data-folder': { type: 'string', description: 'Container data folder where user data inside the container will be stored.' },
		'container-system-data-folder': { type: 'string', description: 'Container system data folder where system data inside the container will be stored.' },
		'container-id': { type: 'string', required: true, description: 'Id of the container.' },
		'config': { type: 'string', description: 'devcontainer.json path.' },
		'log-level': { choices: ['info' as 'info', 'debug' as 'debug', 'trace' as 'trace'], default: 'info' as 'info', description: 'Log level for the --terminal-log-file. When set to trace, the log level for --log-file will also be set to trace.' },
		'log-format': { choices: ['text' as 'text', 'json' as 'json'], default: 'text' as 'text', description: 'Log format.' },
		'terminal-columns': { type: 'number', implies: ['terminal-rows'], description: 'Number of rows to render the output for. This is required for some of the subprocesses to correctly render their output.' },
		'terminal-rows': { type: 'number', implies: ['terminal-columns'], description: 'Number of columns to render the output for. This is required for some of the subprocesses to correctly render their output.' },
		'default-user-env-probe': { choices: ['none' as 'none', 'loginInteractiveShell' as 'loginInteractiveShell', 'interactiveShell' as 'interactiveShell', 'loginShell' as 'loginShell'], default: defaultDefaultUserEnvProbe, description: 'Default value for the devcontainer.json\'s "userEnvProbe".' },
		'skip-post-create': { type: 'boolean', default: false, description: 'Do not run onCreateCommand, updateContentCommand, postCreateCommand, postStartCommand or postAttachCommand and do not install dotfiles.' },
		'skip-non-blocking-commands': { type: 'boolean', default: false, description: 'Stop running user commands after running the command configured with waitFor or the updateContentCommand by default.' },
		'user-data-folder': { type: 'string', description: 'Host path to a directory that is intended to be persisted and share state between sessions.' },
		'remote-env': { type: 'string', description: 'Remote environment variables of the format name=value. These will be added when executing the user commands.' },
		'dotfiles-repository': { type: 'string', description: 'URL of a dotfiles Git repository (e.g., https://github.com/owner/repository.git)' },
		'dotfiles-install-command': { type: 'string', description: 'The command to run after cloning the dotfiles repository. Defaults to run the first file of `install.sh`, `install`, `bootstrap.sh`, `bootstrap`, `setup.sh` and `setup` found in the dotfiles repository`s root folder.' },
		'dotfiles-target-path': { type: 'string', default: '~/dotfiles', description: 'The path to clone the dotfiles repository to. Defaults to `~/dotfiles`.' },
		'container-session-data-folder': { type: 'string', description: 'Folder to cache CLI data, for example userEnvProbe results' },
	})
		.check(argv => {
			const remoteEnvs = (argv['remote-env'] && (Array.isArray(argv['remote-env']) ? argv['remote-env'] : [argv['remote-env']])) as string[] | undefined;
			if (remoteEnvs?.some(remoteEnv => !/.+=.+/.test(remoteEnv))) {
				throw new Error('Unmatched argument format: remote-env must match <name>=<value>');
			}
			return true;
		});
}

type SetUpArgs = UnpackArgv<ReturnType<typeof setUpOptions>>;

function setUpHandler(args: SetUpArgs) {
	(async () => setUp(args))().catch(console.error);
}

async function setUp(args: SetUpArgs) {
	const result = await doSetUp(args);
	const exitCode = result.outcome === 'error' ? 1 : 0;
	console.log(JSON.stringify(result));
	await result.dispose();
	process.exit(exitCode);
}

async function doSetUp({
	'user-data-folder': persistedFolder,
	'docker-path': dockerPath,
	'container-data-folder': containerDataFolder,
	'container-system-data-folder': containerSystemDataFolder,
	'container-id': containerId,
	config: configParam,
	'log-level': logLevel,
	'log-format': logFormat,
	'terminal-rows': terminalRows,
	'terminal-columns': terminalColumns,
	'default-user-env-probe': defaultUserEnvProbe,
	'skip-post-create': skipPostCreate,
	'skip-non-blocking-commands': skipNonBlocking,
	'remote-env': addRemoteEnv,
	'dotfiles-repository': dotfilesRepository,
	'dotfiles-install-command': dotfilesInstallCommand,
	'dotfiles-target-path': dotfilesTargetPath,
	'container-session-data-folder': containerSessionDataFolder,
}: SetUpArgs) {

	const disposables: (() => Promise<unknown> | undefined)[] = [];
	const dispose = async () => {
		await Promise.all(disposables.map(d => d()));
	};
	try {
		const addRemoteEnvs = addRemoteEnv ? (Array.isArray(addRemoteEnv) ? addRemoteEnv as string[] : [addRemoteEnv]) : [];
		const configFile = configParam ? URI.file(path.resolve(process.cwd(), configParam)) : undefined;
		const params = await createDockerParams({
			dockerPath,
			dockerComposePath: undefined,
			containerSessionDataFolder,
			containerDataFolder,
			containerSystemDataFolder,
			workspaceFolder: undefined,
			mountWorkspaceGitRoot: false,
			configFile,
			overrideConfigFile: undefined,
			logLevel: mapLogLevel(logLevel),
			logFormat,
			log: text => process.stderr.write(text),
			terminalDimensions: terminalColumns && terminalRows ? { columns: terminalColumns, rows: terminalRows } : undefined,
			defaultUserEnvProbe,
			removeExistingContainer: false,
			buildNoCache: false,
			expectExistingContainer: false,
			postCreateEnabled: !skipPostCreate,
			skipNonBlocking,
			prebuild: false,
			persistedFolder,
			additionalMounts: [],
			updateRemoteUserUIDDefault: 'never',
			remoteEnv: envListToObj(addRemoteEnvs),
			additionalCacheFroms: [],
			useBuildKit: 'auto',
			buildxPlatform: undefined,
			buildxPush: false,
			buildxOutput: undefined,
			skipFeatureAutoMapping: false,
			skipPostAttach: false,
			skipPersistingCustomizationsFromFeatures: false,
			dotfiles: {
				repository: dotfilesRepository,
				installCommand: dotfilesInstallCommand,
				targetPath: dotfilesTargetPath,
			},
		}, disposables);

		const { common } = params;
		const { cliHost, output } = common;
		const configs = configFile && await readDevContainerConfigFile(cliHost, undefined, configFile, params.mountWorkspaceGitRoot, output, undefined, undefined);
		if (configFile && !configs) {
			throw new ContainerError({ description: `Dev container config (${uriToFsPath(configFile, cliHost.platform)}) not found.` });
		}

		const config0 = configs?.config || {
			raw: {},
			config: {},
			substitute: value => substitute({ platform: cliHost.platform, env: cliHost.env }, value)
		};

		const container = await inspectContainer(params, containerId);
		if (!container) {
			bailOut(common.output, 'Dev container not found.');
		}

		const config1 = addSubstitution(config0, config => beforeContainerSubstitute(undefined, config));
		const config = addSubstitution(config1, config => containerSubstitute(cliHost.platform, config1.config.configFilePath, envListToObj(container.Config.Env), config));

		const imageMetadata = getImageMetadataFromContainer(container, config, undefined, undefined, output).config;
		const mergedConfig = mergeConfiguration(config.config, imageMetadata);
		const containerProperties = await createContainerProperties(params, container.Id, configs?.workspaceConfig.workspaceFolder, mergedConfig.remoteUser);
		await setupInContainer(common, containerProperties, mergedConfig, lifecycleCommandOriginMapFromMetadata(imageMetadata));
		return {
			outcome: 'success' as 'success',
			dispose,
		};
	} catch (originalError) {
		const originalStack = originalError?.stack;
		const err = originalError instanceof ContainerError ? originalError : new ContainerError({
			description: 'An error occurred running user commands in the container.',
			originalError
		});
		if (originalStack) {
			console.error(originalStack);
		}
		return {
			outcome: 'error' as 'error',
			message: err.message,
			description: err.description,
			dispose,
		};
	}
}

function buildOptions(y: Argv) {
	return y.options({
		'user-data-folder': { type: 'string', description: 'Host path to a directory that is intended to be persisted and share state between sessions.' },
		'docker-path': { type: 'string', description: 'Docker CLI path.' },
		'docker-compose-path': { type: 'string', description: 'Docker Compose CLI path.' },
		'workspace-folder': { type: 'string', required: true, description: 'Workspace folder path. The devcontainer.json will be looked up relative to this path.' },
		'config': { type: 'string', description: 'devcontainer.json path. The default is to use .devcontainer/devcontainer.json or, if that does not exist, .devcontainer.json in the workspace folder.' },
		'log-level': { choices: ['info' as 'info', 'debug' as 'debug', 'trace' as 'trace'], default: 'info' as 'info', description: 'Log level.' },
		'log-format': { choices: ['text' as 'text', 'json' as 'json'], default: 'text' as 'text', description: 'Log format.' },
		'no-cache': { type: 'boolean', default: false, description: 'Builds the image with `--no-cache`.' },
		'image-name': { type: 'string', description: 'Image name.' },
		'cache-from': { type: 'string', description: 'Additional image to use as potential layer cache' },
		'buildkit': { choices: ['auto' as 'auto', 'never' as 'never'], default: 'auto' as 'auto', description: 'Control whether BuildKit should be used' },
		'platform': { type: 'string', description: 'Set target platforms.' },
		'push': { type: 'boolean', default: false, description: 'Push to a container registry.' },
		'output': { type: 'string', description: 'Overrides the default behavior to load built images into the local docker registry. Valid options are the same ones provided to the --output option of docker buildx build.' },
		'additional-features': { type: 'string', description: 'Additional features to apply to the dev container (JSON as per "features" section in devcontainer.json)' },
		'skip-feature-auto-mapping': { type: 'boolean', default: false, hidden: true, description: 'Temporary option for testing.' },
		'skip-persisting-customizations-from-features': { type: 'boolean', default: false, hidden: true, description: 'Do not save customizations from referenced Features as image metadata' },
		'experimental-lockfile': { type: 'boolean', default: false, hidden: true, description: 'Write lockfile' },
		'experimental-frozen-lockfile': { type: 'boolean', default: false, hidden: true, description: 'Ensure lockfile remains unchanged' },
	});
}

type BuildArgs = UnpackArgv<ReturnType<typeof buildOptions>>;

function buildHandler(args: BuildArgs) {
	(async () => build(args))().catch(console.error);
}

async function build(args: BuildArgs) {
	const result = await doBuild(args);
	const exitCode = result.outcome === 'error' ? 1 : 0;
	console.log(JSON.stringify(result));
	await result.dispose();
	process.exit(exitCode);
}

async function doBuild({
	'user-data-folder': persistedFolder,
	'docker-path': dockerPath,
	'docker-compose-path': dockerComposePath,
	'workspace-folder': workspaceFolderArg,
	config: configParam,
	'log-level': logLevel,
	'log-format': logFormat,
	'no-cache': buildNoCache,
	'image-name': argImageName,
	'cache-from': addCacheFrom,
	'buildkit': buildkit,
	'platform': buildxPlatform,
	'push': buildxPush,
	'output': buildxOutput,
	'additional-features': additionalFeaturesJson,
	'skip-feature-auto-mapping': skipFeatureAutoMapping,
	'skip-persisting-customizations-from-features': skipPersistingCustomizationsFromFeatures,
	'experimental-lockfile': experimentalLockfile,
	'experimental-frozen-lockfile': experimentalFrozenLockfile,
}: BuildArgs) {
	const disposables: (() => Promise<unknown> | undefined)[] = [];
	const dispose = async () => {
		await Promise.all(disposables.map(d => d()));
	};
	try {
		const workspaceFolder = path.resolve(process.cwd(), workspaceFolderArg);
		const configFile: URI | undefined = configParam ? URI.file(path.resolve(process.cwd(), configParam)) : undefined;
		const overrideConfigFile: URI | undefined = /* overrideConfig ? URI.file(path.resolve(process.cwd(), overrideConfig)) : */ undefined;
		const addCacheFroms = addCacheFrom ? (Array.isArray(addCacheFrom) ? addCacheFrom as string[] : [addCacheFrom]) : [];
		const additionalFeatures = additionalFeaturesJson ? jsonc.parse(additionalFeaturesJson) as Record<string, string | boolean | Record<string, string | boolean>> : {};
		const params = await createDockerParams({
			dockerPath,
			dockerComposePath,
			containerDataFolder: undefined,
			containerSystemDataFolder: undefined,
			workspaceFolder,
			mountWorkspaceGitRoot: false,
			configFile,
			overrideConfigFile,
			logLevel: mapLogLevel(logLevel),
			logFormat,
			log: text => process.stderr.write(text),
			terminalDimensions: /* terminalColumns && terminalRows ? { columns: terminalColumns, rows: terminalRows } : */ undefined, // TODO
			defaultUserEnvProbe: 'loginInteractiveShell',
			removeExistingContainer: false,
			buildNoCache,
			expectExistingContainer: false,
			postCreateEnabled: false,
			skipNonBlocking: false,
			prebuild: false,
			persistedFolder,
			additionalMounts: [],
			updateRemoteUserUIDDefault: 'never',
			remoteEnv: {},
			additionalCacheFroms: addCacheFroms,
			useBuildKit: buildkit,
			buildxPlatform,
			buildxPush,
			buildxOutput,
			skipFeatureAutoMapping,
			skipPostAttach: true,
			skipPersistingCustomizationsFromFeatures: skipPersistingCustomizationsFromFeatures,
			dotfiles: {},
			experimentalLockfile,
			experimentalFrozenLockfile,
		}, disposables);

		const { common, dockerCLI, dockerComposeCLI } = params;
		const { cliHost, env, output } = common;
		const workspace = workspaceFromPath(cliHost.path, workspaceFolder);
		const configPath = configFile ? configFile : workspace
			? (await getDevContainerConfigPathIn(cliHost, workspace.configFolderPath)
				|| (overrideConfigFile ? getDefaultDevContainerConfigPath(cliHost, workspace.configFolderPath) : undefined))
			: overrideConfigFile;
		const configs = configPath && await readDevContainerConfigFile(cliHost, workspace, configPath, params.mountWorkspaceGitRoot, output, undefined, overrideConfigFile) || undefined;
		if (!configs) {
			throw new ContainerError({ description: `Dev container config (${uriToFsPath(configFile || getDefaultDevContainerConfigPath(cliHost, workspace!.configFolderPath), cliHost.platform)}) not found.` });
		}
		const configWithRaw = configs.config;
		const { config } = configWithRaw;
		let imageNameResult: string[] = [''];

		if (buildxOutput && buildxPush) {
			throw new ContainerError({ description: '--push true cannot be used with --output.' });
		}

		// Support multiple use of `--image-name`
		const imageNames = (argImageName && (Array.isArray(argImageName) ? argImageName : [argImageName]) as string[]) || undefined;

		if (isDockerFileConfig(config)) {

			// Build the base image and extend with features etc.
			let { updatedImageName } = await buildNamedImageAndExtend(params, configWithRaw as SubstitutedConfig<DevContainerFromDockerfileConfig>, additionalFeatures, false, imageNames);

			if (imageNames) {
				if (!buildxPush && !buildxOutput) {
					await Promise.all(imageNames.map(imageName => dockerPtyCLI(params, 'tag', updatedImageName[0], imageName)));
				}
				imageNameResult = imageNames;
			} else {
				imageNameResult = updatedImageName;
			}
		} else if ('dockerComposeFile' in config) {

			if (buildxPlatform || buildxPush) {
				throw new ContainerError({ description: '--platform or --push not supported.' });
			}

			if (buildxOutput) {
				throw new ContainerError({ description: '--output not supported.' });
			}

			const cwdEnvFile = cliHost.path.join(cliHost.cwd, '.env');
			const envFile = Array.isArray(config.dockerComposeFile) && config.dockerComposeFile.length === 0 && await cliHost.isFile(cwdEnvFile) ? cwdEnvFile : undefined;
			const composeFiles = await getDockerComposeFilePaths(cliHost, config, cliHost.env, workspaceFolder);

			// If dockerComposeFile is an array, add -f <file> in order. https://docs.docker.com/compose/extends/#multiple-compose-files
			const composeGlobalArgs = ([] as string[]).concat(...composeFiles.map(composeFile => ['-f', composeFile]));
			if (envFile) {
				composeGlobalArgs.push('--env-file', envFile);
			}
			const projectName = await getProjectName(params, workspace, composeFiles);

			const buildParams: DockerCLIParameters = { cliHost, dockerCLI, dockerComposeCLI, env, output };

			const composeConfig = await readDockerComposeConfig(buildParams, composeFiles, envFile);
			const services = Object.keys(composeConfig.services || {});
			if (services.indexOf(config.service) === -1) {
				throw new Error(`Service '${config.service}' configured in devcontainer.json not found in Docker Compose configuration.`);
			}

			const versionPrefix = await readVersionPrefix(cliHost, composeFiles);
			const infoParams = { ...params, common: { ...params.common, output: makeLog(buildParams.output, LogLevel.Info) } };
			const { overrideImageName } = await buildAndExtendDockerCompose(configWithRaw as SubstitutedConfig<DevContainerFromDockerComposeConfig>, projectName, infoParams, composeFiles, envFile, composeGlobalArgs, [config.service], params.buildNoCache || false, params.common.persistedFolder, 'docker-compose.devcontainer.build', versionPrefix, additionalFeatures, false, addCacheFroms);

			const service = composeConfig.services[config.service];
			const originalImageName = overrideImageName || service.image || getDefaultImageName(await buildParams.dockerComposeCLI(), projectName, config.service);

			if (imageNames) {
				await Promise.all(imageNames.map(imageName => dockerPtyCLI(params, 'tag', originalImageName, imageName)));
				imageNameResult = imageNames;
			} else {
				imageNameResult = originalImageName;
			}
		} else {

			if (!config.image) {
				throw new ContainerError({ description: 'No image information specified in devcontainer.json.' });
			}

			await inspectDockerImage(params, config.image, true);
			const { updatedImageName } = await extendImage(params, configWithRaw, config.image, additionalFeatures, false);

			if (imageNames) {
				await Promise.all(imageNames.map(imageName => dockerPtyCLI(params, 'tag', updatedImageName[0], imageName)));
				imageNameResult = imageNames;
			} else {
				imageNameResult = updatedImageName;
			}
		}

		return {
			outcome: 'success' as 'success',
			imageName: imageNameResult,
			dispose,
		};
	} catch (originalError) {
		const originalStack = originalError?.stack;
		const err = originalError instanceof ContainerError ? originalError : new ContainerError({
			description: 'An error occurred building the container.',
			originalError
		});
		if (originalStack) {
			console.error(originalStack);
		}
		return {
			outcome: 'error' as 'error',
			message: err.message,
			description: err.description,
			dispose,
		};
	}
}

function runUserCommandsOptions(y: Argv) {
	return y.options({
		'user-data-folder': { type: 'string', description: 'Host path to a directory that is intended to be persisted and share state between sessions.' },
		'docker-path': { type: 'string', description: 'Docker CLI path.' },
		'docker-compose-path': { type: 'string', description: 'Docker Compose CLI path.' },
		'container-data-folder': { type: 'string', description: 'Container data folder where user data inside the container will be stored.' },
		'container-system-data-folder': { type: 'string', description: 'Container system data folder where system data inside the container will be stored.' },
		'workspace-folder': { type: 'string', description: 'Workspace folder path. The devcontainer.json will be looked up relative to this path.' },
		'mount-workspace-git-root': { type: 'boolean', default: true, description: 'Mount the workspace using its Git root.' },
		'container-id': { type: 'string', description: 'Id of the container to run the user commands for.' },
		'id-label': { type: 'string', description: 'Id label(s) of the format name=value. If no --container-id is given the id labels will be used to look up the container. If no --id-label is given, one will be inferred from the --workspace-folder path.' },
		'config': { type: 'string', description: 'devcontainer.json path. The default is to use .devcontainer/devcontainer.json or, if that does not exist, .devcontainer.json in the workspace folder.' },
		'override-config': { type: 'string', description: 'devcontainer.json path to override any devcontainer.json in the workspace folder (or built-in configuration). This is required when there is no devcontainer.json otherwise.' },
		'log-level': { choices: ['info' as 'info', 'debug' as 'debug', 'trace' as 'trace'], default: 'info' as 'info', description: 'Log level for the --terminal-log-file. When set to trace, the log level for --log-file will also be set to trace.' },
		'log-format': { choices: ['text' as 'text', 'json' as 'json'], default: 'text' as 'text', description: 'Log format.' },
		'terminal-columns': { type: 'number', implies: ['terminal-rows'], description: 'Number of rows to render the output for. This is required for some of the subprocesses to correctly render their output.' },
		'terminal-rows': { type: 'number', implies: ['terminal-columns'], description: 'Number of columns to render the output for. This is required for some of the subprocesses to correctly render their output.' },
		'default-user-env-probe': { choices: ['none' as 'none', 'loginInteractiveShell' as 'loginInteractiveShell', 'interactiveShell' as 'interactiveShell', 'loginShell' as 'loginShell'], default: defaultDefaultUserEnvProbe, description: 'Default value for the devcontainer.json\'s "userEnvProbe".' },
		'skip-non-blocking-commands': { type: 'boolean', default: false, description: 'Stop running user commands after running the command configured with waitFor or the updateContentCommand by default.' },
		prebuild: { type: 'boolean', default: false, description: 'Stop after onCreateCommand and updateContentCommand, rerunning updateContentCommand if it has run before.' },
		'stop-for-personalization': { type: 'boolean', default: false, description: 'Stop for personalization.' },
		'remote-env': { type: 'string', description: 'Remote environment variables of the format name=value. These will be added when executing the user commands.' },
		'skip-feature-auto-mapping': { type: 'boolean', default: false, hidden: true, description: 'Temporary option for testing.' },
		'skip-post-attach': { type: 'boolean', default: false, description: 'Do not run postAttachCommand.' },
		'dotfiles-repository': { type: 'string', description: 'URL of a dotfiles Git repository (e.g., https://github.com/owner/repository.git)' },
		'dotfiles-install-command': { type: 'string', description: 'The command to run after cloning the dotfiles repository. Defaults to run the first file of `install.sh`, `install`, `bootstrap.sh`, `bootstrap`, `setup.sh` and `setup` found in the dotfiles repository`s root folder.' },
		'dotfiles-target-path': { type: 'string', default: '~/dotfiles', description: 'The path to clone the dotfiles repository to. Defaults to `~/dotfiles`.' },
		'container-session-data-folder': { type: 'string', description: 'Folder to cache CLI data, for example userEnvProbe results' },
		'secrets-file': { type: 'string', description: 'Path to the secrets json file containg secret environment variables and values as key value pairs' },
	})
		.check(argv => {
			const idLabels = (argv['id-label'] && (Array.isArray(argv['id-label']) ? argv['id-label'] : [argv['id-label']])) as string[] | undefined;
			if (idLabels?.some(idLabel => !/.+=.+/.test(idLabel))) {
				throw new Error('Unmatched argument format: id-label must match <name>=<value>');
			}
			const remoteEnvs = (argv['remote-env'] && (Array.isArray(argv['remote-env']) ? argv['remote-env'] : [argv['remote-env']])) as string[] | undefined;
			if (remoteEnvs?.some(remoteEnv => !/.+=.+/.test(remoteEnv))) {
				throw new Error('Unmatched argument format: remote-env must match <name>=<value>');
			}
			if (!argv['container-id'] && !idLabels?.length && !argv['workspace-folder']) {
				throw new Error('Missing required argument: One of --container-id, --id-label or --workspace-folder is required.');
			}
			return true;
		});
}

type RunUserCommandsArgs = UnpackArgv<ReturnType<typeof runUserCommandsOptions>>;

function runUserCommandsHandler(args: RunUserCommandsArgs) {
	(async () => runUserCommands(args))().catch(console.error);
}
async function runUserCommands(args: RunUserCommandsArgs) {
	const result = await doRunUserCommands(args);
	const exitCode = result.outcome === 'error' ? 1 : 0;
	console.log(JSON.stringify(result));
	await result.dispose();
	process.exit(exitCode);
}

async function doRunUserCommands({
	'user-data-folder': persistedFolder,
	'docker-path': dockerPath,
	'docker-compose-path': dockerComposePath,
	'container-data-folder': containerDataFolder,
	'container-system-data-folder': containerSystemDataFolder,
	'workspace-folder': workspaceFolderArg,
	'mount-workspace-git-root': mountWorkspaceGitRoot,
	'container-id': containerId,
	'id-label': idLabel,
	config: configParam,
	'override-config': overrideConfig,
	'log-level': logLevel,
	'log-format': logFormat,
	'terminal-rows': terminalRows,
	'terminal-columns': terminalColumns,
	'default-user-env-probe': defaultUserEnvProbe,
	'skip-non-blocking-commands': skipNonBlocking,
	prebuild,
	'stop-for-personalization': stopForPersonalization,
	'remote-env': addRemoteEnv,
	'skip-feature-auto-mapping': skipFeatureAutoMapping,
	'skip-post-attach': skipPostAttach,
	'dotfiles-repository': dotfilesRepository,
	'dotfiles-install-command': dotfilesInstallCommand,
	'dotfiles-target-path': dotfilesTargetPath,
	'container-session-data-folder': containerSessionDataFolder,
	'secrets-file': secretsFile,
}: RunUserCommandsArgs) {
	const disposables: (() => Promise<unknown> | undefined)[] = [];
	const dispose = async () => {
		await Promise.all(disposables.map(d => d()));
	};
	try {
		const workspaceFolder = workspaceFolderArg ? path.resolve(process.cwd(), workspaceFolderArg) : undefined;
		const providedIdLabels = idLabel ? Array.isArray(idLabel) ? idLabel as string[] : [idLabel] : undefined;
		const addRemoteEnvs = addRemoteEnv ? (Array.isArray(addRemoteEnv) ? addRemoteEnv as string[] : [addRemoteEnv]) : [];
		const configFile = configParam ? URI.file(path.resolve(process.cwd(), configParam)) : undefined;
		const overrideConfigFile = overrideConfig ? URI.file(path.resolve(process.cwd(), overrideConfig)) : undefined;
		const params = await createDockerParams({
			dockerPath,
			dockerComposePath,
			containerDataFolder,
			containerSystemDataFolder,
			workspaceFolder,
			mountWorkspaceGitRoot,
			configFile,
			overrideConfigFile,
			logLevel: mapLogLevel(logLevel),
			logFormat,
			log: text => process.stderr.write(text),
			terminalDimensions: terminalColumns && terminalRows ? { columns: terminalColumns, rows: terminalRows } : undefined,
			defaultUserEnvProbe,
			removeExistingContainer: false,
			buildNoCache: false,
			expectExistingContainer: false,
			postCreateEnabled: true,
			skipNonBlocking,
			prebuild,
			persistedFolder,
			additionalMounts: [],
			updateRemoteUserUIDDefault: 'never',
			remoteEnv: envListToObj(addRemoteEnvs),
			additionalCacheFroms: [],
			useBuildKit: 'auto',
			buildxPlatform: undefined,
			buildxPush: false,
			buildxOutput: undefined,
			skipFeatureAutoMapping,
			skipPostAttach,
			skipPersistingCustomizationsFromFeatures: false,
			dotfiles: {
				repository: dotfilesRepository,
				installCommand: dotfilesInstallCommand,
				targetPath: dotfilesTargetPath,
			},
			containerSessionDataFolder,
			secretsFile
		}, disposables);

		const { common } = params;
		const { cliHost, output } = common;
		const workspace = workspaceFolder ? workspaceFromPath(cliHost.path, workspaceFolder) : undefined;
		const configPath = configFile ? configFile : workspace
			? (await getDevContainerConfigPathIn(cliHost, workspace.configFolderPath)
				|| (overrideConfigFile ? getDefaultDevContainerConfigPath(cliHost, workspace.configFolderPath) : undefined))
			: overrideConfigFile;
		const configs = configPath && await readDevContainerConfigFile(cliHost, workspace, configPath, params.mountWorkspaceGitRoot, output, undefined, overrideConfigFile) || undefined;
		if ((configFile || workspaceFolder || overrideConfigFile) && !configs) {
			throw new ContainerError({ description: `Dev container config (${uriToFsPath(configFile || getDefaultDevContainerConfigPath(cliHost, workspace!.configFolderPath), cliHost.platform)}) not found.` });
		}

		const config0 = configs?.config || {
			raw: {},
			config: {},
			substitute: value => substitute({ platform: cliHost.platform, env: cliHost.env }, value)
		};

		const { container, idLabels } = await findContainerAndIdLabels(params, containerId, providedIdLabels, workspaceFolder, configPath?.fsPath);
		if (!container) {
			bailOut(common.output, 'Dev container not found.');
		}

		const config1 = addSubstitution(config0, config => beforeContainerSubstitute(envListToObj(idLabels), config));
		const config = addSubstitution(config1, config => containerSubstitute(cliHost.platform, config1.config.configFilePath, envListToObj(container.Config.Env), config));

		const imageMetadata = getImageMetadataFromContainer(container, config, undefined, idLabels, output).config;
		const mergedConfig = mergeConfiguration(config.config, imageMetadata);
		const containerProperties = await createContainerProperties(params, container.Id, configs?.workspaceConfig.workspaceFolder, mergedConfig.remoteUser);
		const updatedConfig = containerSubstitute(cliHost.platform, config.config.configFilePath, containerProperties.env, mergedConfig);
		const remoteEnv = probeRemoteEnv(common, containerProperties, updatedConfig);
		const secrets = readSecretsFromFile(common);
		const result = await runLifecycleHooks(common, lifecycleCommandOriginMapFromMetadata(imageMetadata), containerProperties, updatedConfig, remoteEnv, secrets, stopForPersonalization);
		return {
			outcome: 'success' as 'success',
			result,
			dispose,
		};
	} catch (originalError) {
		const originalStack = originalError?.stack;
		const err = originalError instanceof ContainerError ? originalError : new ContainerError({
			description: 'An error occurred running user commands in the container.',
			originalError
		});
		if (originalStack) {
			console.error(originalStack);
		}
		return {
			outcome: 'error' as 'error',
			message: err.message,
			description: err.description,
			dispose,
		};
	}
}


function readConfigurationOptions(y: Argv) {
	return y.options({
		'user-data-folder': { type: 'string', description: 'Host path to a directory that is intended to be persisted and share state between sessions.' },
		'docker-path': { type: 'string', description: 'Docker CLI path.' },
		'docker-compose-path': { type: 'string', description: 'Docker Compose CLI path.' },
		'workspace-folder': { type: 'string', description: 'Workspace folder path. The devcontainer.json will be looked up relative to this path.' },
		'mount-workspace-git-root': { type: 'boolean', default: true, description: 'Mount the workspace using its Git root.' },
		'container-id': { type: 'string', description: 'Id of the container to run the user commands for.' },
		'id-label': { type: 'string', description: 'Id label(s) of the format name=value. If no --container-id is given the id labels will be used to look up the container. If no --id-label is given, one will be inferred from the --workspace-folder path.' },
		'config': { type: 'string', description: 'devcontainer.json path. The default is to use .devcontainer/devcontainer.json or, if that does not exist, .devcontainer.json in the workspace folder.' },
		'override-config': { type: 'string', description: 'devcontainer.json path to override any devcontainer.json in the workspace folder (or built-in configuration). This is required when there is no devcontainer.json otherwise.' },
		'log-level': { choices: ['info' as 'info', 'debug' as 'debug', 'trace' as 'trace'], default: 'info' as 'info', description: 'Log level for the --terminal-log-file. When set to trace, the log level for --log-file will also be set to trace.' },
		'log-format': { choices: ['text' as 'text', 'json' as 'json'], default: 'text' as 'text', description: 'Log format.' },
		'terminal-columns': { type: 'number', implies: ['terminal-rows'], description: 'Number of rows to render the output for. This is required for some of the subprocesses to correctly render their output.' },
		'terminal-rows': { type: 'number', implies: ['terminal-columns'], description: 'Number of columns to render the output for. This is required for some of the subprocesses to correctly render their output.' },
		'include-features-configuration': { type: 'boolean', default: false, description: 'Include features configuration.' },
		'include-merged-configuration': { type: 'boolean', default: false, description: 'Include merged configuration.' },
		'additional-features': { type: 'string', description: 'Additional features to apply to the dev container (JSON as per "features" section in devcontainer.json)' },
		'skip-feature-auto-mapping': { type: 'boolean', default: false, hidden: true, description: 'Temporary option for testing.' },
	})
		.check(argv => {
			const idLabels = (argv['id-label'] && (Array.isArray(argv['id-label']) ? argv['id-label'] : [argv['id-label']])) as string[] | undefined;
			if (idLabels?.some(idLabel => !/.+=.+/.test(idLabel))) {
				throw new Error('Unmatched argument format: id-label must match <name>=<value>');
			}
			if (!argv['container-id'] && !idLabels?.length && !argv['workspace-folder']) {
				throw new Error('Missing required argument: One of --container-id, --id-label or --workspace-folder is required.');
			}
			return true;
		});
}

type ReadConfigurationArgs = UnpackArgv<ReturnType<typeof readConfigurationOptions>>;

function readConfigurationHandler(args: ReadConfigurationArgs) {
	(async () => readConfiguration(args))().catch(console.error);
}

async function readConfiguration({
	// 'user-data-folder': persistedFolder,
	'docker-path': dockerPath,
	'docker-compose-path': dockerComposePath,
	'workspace-folder': workspaceFolderArg,
	'mount-workspace-git-root': mountWorkspaceGitRoot,
	config: configParam,
	'override-config': overrideConfig,
	'container-id': containerId,
	'id-label': idLabel,
	'log-level': logLevel,
	'log-format': logFormat,
	'terminal-rows': terminalRows,
	'terminal-columns': terminalColumns,
	'include-features-configuration': includeFeaturesConfig,
	'include-merged-configuration': includeMergedConfig,
	'additional-features': additionalFeaturesJson,
	'skip-feature-auto-mapping': skipFeatureAutoMapping,
}: ReadConfigurationArgs) {
	const disposables: (() => Promise<unknown> | undefined)[] = [];
	const dispose = async () => {
		await Promise.all(disposables.map(d => d()));
	};
	let output: Log | undefined;
	try {
		const workspaceFolder = workspaceFolderArg ? path.resolve(process.cwd(), workspaceFolderArg) : undefined;
		const providedIdLabels = idLabel ? Array.isArray(idLabel) ? idLabel as string[] : [idLabel] : undefined;
		const configFile = configParam ? URI.file(path.resolve(process.cwd(), configParam)) : undefined;
		const overrideConfigFile = overrideConfig ? URI.file(path.resolve(process.cwd(), overrideConfig)) : undefined;
		const cwd = workspaceFolder || process.cwd();
		const cliHost = await getCLIHost(cwd, loadNativeModule);
		const extensionPath = path.join(__dirname, '..', '..');
		const sessionStart = new Date();
		const pkg = getPackageConfig();
		output = createLog({
			logLevel: mapLogLevel(logLevel),
			logFormat,
			log: text => process.stderr.write(text),
			terminalDimensions: terminalColumns && terminalRows ? { columns: terminalColumns, rows: terminalRows } : undefined,
		}, pkg, sessionStart, disposables);

		const workspace = workspaceFolder ? workspaceFromPath(cliHost.path, workspaceFolder) : undefined;
		const configPath = configFile ? configFile : workspace
			? (await getDevContainerConfigPathIn(cliHost, workspace.configFolderPath)
				|| (overrideConfigFile ? getDefaultDevContainerConfigPath(cliHost, workspace.configFolderPath) : undefined))
			: overrideConfigFile;
		const configs = configPath && await readDevContainerConfigFile(cliHost, workspace, configPath, mountWorkspaceGitRoot, output, undefined, overrideConfigFile) || undefined;
		if ((configFile || workspaceFolder || overrideConfigFile) && !configs) {
			throw new ContainerError({ description: `Dev container config (${uriToFsPath(configFile || getDefaultDevContainerConfigPath(cliHost, workspace!.configFolderPath), cliHost.platform)}) not found.` });
		}

		let configuration = configs?.config || {
			raw: {},
			config: {},
			substitute: value => substitute({ platform: cliHost.platform, env: cliHost.env }, value)
		};

		const dockerCLI = dockerPath || 'docker';
		const dockerComposeCLI = dockerComposeCLIConfig({
			exec: cliHost.exec,
			env: cliHost.env,
			output,
		}, dockerCLI, dockerComposePath || 'docker-compose');
		const params: DockerCLIParameters = {
			cliHost,
			dockerCLI,
			dockerComposeCLI,
			env: cliHost.env,
			output
		};
		const { container, idLabels } = await findContainerAndIdLabels(params, containerId, providedIdLabels, workspaceFolder, configPath?.fsPath);
		if (container) {
			configuration = addSubstitution(configuration, config => beforeContainerSubstitute(envListToObj(idLabels), config));
			configuration = addSubstitution(configuration, config => containerSubstitute(cliHost.platform, configuration.config.configFilePath, envListToObj(container.Config.Env), config));
		}

		const additionalFeatures = additionalFeaturesJson ? jsonc.parse(additionalFeaturesJson) as Record<string, string | boolean | Record<string, string | boolean>> : {};
		const needsFeaturesConfig = includeFeaturesConfig || (includeMergedConfig && !container);
		const featuresConfiguration = needsFeaturesConfig ? await readFeaturesConfig(params, pkg, configuration.config, extensionPath, skipFeatureAutoMapping, additionalFeatures) : undefined;
		let mergedConfig: MergedDevContainerConfig | undefined;
		if (includeMergedConfig) {
			let imageMetadata: ImageMetadataEntry[];
			if (container) {
				imageMetadata = getImageMetadataFromContainer(container, configuration, featuresConfiguration, idLabels, output).config;
				const substitute2: SubstituteConfig = config => containerSubstitute(cliHost.platform, configuration.config.configFilePath, envListToObj(container.Config.Env), config);
				imageMetadata = imageMetadata.map(substitute2);
			} else {
				const imageBuildInfo = await getImageBuildInfo(params, configuration);
				imageMetadata = getDevcontainerMetadata(imageBuildInfo.metadata, configuration, featuresConfiguration).config;
			}
			mergedConfig = mergeConfiguration(configuration.config, imageMetadata);
		}
		await new Promise<void>((resolve, reject) => {
			process.stdout.write(JSON.stringify({
				configuration: configuration.config,
				workspace: configs?.workspaceConfig,
				featuresConfiguration,
				mergedConfiguration: mergedConfig,
			}) + '\n', err => err ? reject(err) : resolve());
		});
	} catch (err) {
		if (output) {
			output.write(err && (err.stack || err.message) || String(err));
		} else {
			console.error(err);
		}
		await dispose();
		process.exit(1);
	}
	await dispose();
	process.exit(0);
}

async function readFeaturesConfig(params: DockerCLIParameters, pkg: PackageConfiguration, config: DevContainerConfig, extensionPath: string, skipFeatureAutoMapping: boolean, additionalFeatures: Record<string, string | boolean | Record<string, string | boolean>>): Promise<FeaturesConfig | undefined> {
	const { cliHost, output } = params;
	const { cwd, env, platform } = cliHost;
	const featuresTmpFolder = await createFeaturesTempFolder({ cliHost, package: pkg });
	return generateFeaturesConfig({ extensionPath, cwd, output, env, skipFeatureAutoMapping, platform }, featuresTmpFolder, config, getContainerFeaturesFolder, additionalFeatures);
}

function execOptions(y: Argv) {
	return y.options({
		'user-data-folder': { type: 'string', description: 'Host path to a directory that is intended to be persisted and share state between sessions.' },
		'docker-path': { type: 'string', description: 'Docker CLI path.' },
		'docker-compose-path': { type: 'string', description: 'Docker Compose CLI path.' },
		'container-data-folder': { type: 'string', description: 'Container data folder where user data inside the container will be stored.' },
		'container-system-data-folder': { type: 'string', description: 'Container system data folder where system data inside the container will be stored.' },
		'workspace-folder': { type: 'string', description: 'Workspace folder path. The devcontainer.json will be looked up relative to this path.' },
		'mount-workspace-git-root': { type: 'boolean', default: true, description: 'Mount the workspace using its Git root.' },
		'container-id': { type: 'string', description: 'Id of the container to run the user commands for.' },
		'id-label': { type: 'string', description: 'Id label(s) of the format name=value. If no --container-id is given the id labels will be used to look up the container. If no --id-label is given, one will be inferred from the --workspace-folder path.' },
		'config': { type: 'string', description: 'devcontainer.json path. The default is to use .devcontainer/devcontainer.json or, if that does not exist, .devcontainer.json in the workspace folder.' },
		'override-config': { type: 'string', description: 'devcontainer.json path to override any devcontainer.json in the workspace folder (or built-in configuration). This is required when there is no devcontainer.json otherwise.' },
		'log-level': { choices: ['info' as 'info', 'debug' as 'debug', 'trace' as 'trace'], default: 'info' as 'info', description: 'Log level for the --terminal-log-file. When set to trace, the log level for --log-file will also be set to trace.' },
		'log-format': { choices: ['text' as 'text', 'json' as 'json'], default: 'text' as 'text', description: 'Log format.' },
		'terminal-columns': { type: 'number', implies: ['terminal-rows'], description: 'Number of rows to render the output for. This is required for some of the subprocesses to correctly render their output.' },
		'terminal-rows': { type: 'number', implies: ['terminal-columns'], description: 'Number of columns to render the output for. This is required for some of the subprocesses to correctly render their output.' },
		'default-user-env-probe': { choices: ['none' as 'none', 'loginInteractiveShell' as 'loginInteractiveShell', 'interactiveShell' as 'interactiveShell', 'loginShell' as 'loginShell'], default: defaultDefaultUserEnvProbe, description: 'Default value for the devcontainer.json\'s "userEnvProbe".' },
		'remote-env': { type: 'string', description: 'Remote environment variables of the format name=value. These will be added when executing the user commands.' },
		'skip-feature-auto-mapping': { type: 'boolean', default: false, hidden: true, description: 'Temporary option for testing.' },
	})
		.positional('cmd', {
			type: 'string',
			description: 'Command to execute.',
			demandOption: true,
		}).positional('args', {
			type: 'string',
			array: true,
			description: 'Arguments to the command.',
			demandOption: true,
		})
		.check(argv => {
			const idLabels = (argv['id-label'] && (Array.isArray(argv['id-label']) ? argv['id-label'] : [argv['id-label']])) as string[] | undefined;
			if (idLabels?.some(idLabel => !/.+=.+/.test(idLabel))) {
				throw new Error('Unmatched argument format: id-label must match <name>=<value>');
			}
			const remoteEnvs = (argv['remote-env'] && (Array.isArray(argv['remote-env']) ? argv['remote-env'] : [argv['remote-env']])) as string[] | undefined;
			if (remoteEnvs?.some(remoteEnv => !/.+=.+/.test(remoteEnv))) {
				throw new Error('Unmatched argument format: remote-env must match <name>=<value>');
			}
			if (!argv['container-id'] && !idLabels?.length && !argv['workspace-folder']) {
				throw new Error('Missing required argument: One of --container-id, --id-label or --workspace-folder is required.');
			}
			return true;
		});
}

export type ExecArgs = UnpackArgv<ReturnType<typeof execOptions>>;

function execHandler(args: ExecArgs) {
	(async () => exec(args))().catch(console.error);
}

async function exec(args: ExecArgs) {
	const result = await doExec(args);
	const exitCode = typeof result.code === 'number' && (result.code || !result.signal) ? result.code :
		typeof result.signal === 'number' && result.signal > 0 ? 128 + result.signal : // 128 + signal number convention: https://tldp.org/LDP/abs/html/exitcodes.html
		typeof result.signal === 'string' && processSignals[result.signal] ? 128 + processSignals[result.signal]! : 1;
	await result.dispose();
	process.exit(exitCode);
}

export async function doExec({
	'user-data-folder': persistedFolder,
	'docker-path': dockerPath,
	'docker-compose-path': dockerComposePath,
	'container-data-folder': containerDataFolder,
	'container-system-data-folder': containerSystemDataFolder,
	'workspace-folder': workspaceFolderArg,
	'mount-workspace-git-root': mountWorkspaceGitRoot,
	'container-id': containerId,
	'id-label': idLabel,
	config: configParam,
	'override-config': overrideConfig,
	'log-level': logLevel,
	'log-format': logFormat,
	'terminal-rows': terminalRows,
	'terminal-columns': terminalColumns,
	'default-user-env-probe': defaultUserEnvProbe,
	'remote-env': addRemoteEnv,
	'skip-feature-auto-mapping': skipFeatureAutoMapping,
	_: restArgs,
}: ExecArgs & { _?: string[] }) {
	const disposables: (() => Promise<unknown> | undefined)[] = [];
	const dispose = async () => {
		await Promise.all(disposables.map(d => d()));
	};
	let output: Log | undefined;
	const isTTY = process.stdin.isTTY && process.stdout.isTTY || logFormat === 'json'; // If stdin or stdout is a pipe, we don't want to use a PTY.
	try {
		const workspaceFolder = workspaceFolderArg ? path.resolve(process.cwd(), workspaceFolderArg) : undefined;
		const providedIdLabels = idLabel ? Array.isArray(idLabel) ? idLabel as string[] : [idLabel] : undefined;
		const addRemoteEnvs = addRemoteEnv ? (Array.isArray(addRemoteEnv) ? addRemoteEnv as string[] : [addRemoteEnv]) : [];
		const configFile = configParam ? URI.file(path.resolve(process.cwd(), configParam)) : undefined;
		const overrideConfigFile = overrideConfig ? URI.file(path.resolve(process.cwd(), overrideConfig)) : undefined;
		const params = await createDockerParams({
			dockerPath,
			dockerComposePath,
			containerDataFolder,
			containerSystemDataFolder,
			workspaceFolder,
			mountWorkspaceGitRoot,
			configFile,
			overrideConfigFile,
			logLevel: mapLogLevel(logLevel),
			logFormat,
			log: text => process.stderr.write(text),
			terminalDimensions: terminalColumns && terminalRows ? { columns: terminalColumns, rows: terminalRows } : isTTY ? { columns: process.stdout.columns, rows: process.stdout.rows } : undefined,
			onDidChangeTerminalDimensions: terminalColumns && terminalRows ? undefined : isTTY ? createStdoutResizeEmitter(disposables) : undefined,
			defaultUserEnvProbe,
			removeExistingContainer: false,
			buildNoCache: false,
			expectExistingContainer: false,
			postCreateEnabled: true,
			skipNonBlocking: false,
			prebuild: false,
			persistedFolder,
			additionalMounts: [],
			updateRemoteUserUIDDefault: 'never',
			remoteEnv: envListToObj(addRemoteEnvs),
			additionalCacheFroms: [],
			useBuildKit: 'auto',
			omitLoggerHeader: true,
			buildxPlatform: undefined,
			buildxPush: false,
			skipFeatureAutoMapping,
			buildxOutput: undefined,
			skipPostAttach: false,
			skipPersistingCustomizationsFromFeatures: false,
			dotfiles: {}
		}, disposables);

		const { common } = params;
		const { cliHost } = common;
		output = common.output;
		const workspace = workspaceFolder ? workspaceFromPath(cliHost.path, workspaceFolder) : undefined;
		const configPath = configFile ? configFile : workspace
			? (await getDevContainerConfigPathIn(cliHost, workspace.configFolderPath)
				|| (overrideConfigFile ? getDefaultDevContainerConfigPath(cliHost, workspace.configFolderPath) : undefined))
			: overrideConfigFile;
		const configs = configPath && await readDevContainerConfigFile(cliHost, workspace, configPath, params.mountWorkspaceGitRoot, output, undefined, overrideConfigFile) || undefined;
		if ((configFile || workspaceFolder || overrideConfigFile) && !configs) {
			throw new ContainerError({ description: `Dev container config (${uriToFsPath(configFile || getDefaultDevContainerConfigPath(cliHost, workspace!.configFolderPath), cliHost.platform)}) not found.` });
		}

		const config = configs?.config || {
			raw: {},
			config: {},
			substitute: value => substitute({ platform: cliHost.platform, env: cliHost.env }, value)
		};

		const { container, idLabels } = await findContainerAndIdLabels(params, containerId, providedIdLabels, workspaceFolder, configPath?.fsPath);
		if (!container) {
			bailOut(common.output, 'Dev container not found.');
		}
		const imageMetadata = getImageMetadataFromContainer(container, config, undefined, idLabels, output).config;
		const mergedConfig = mergeConfiguration(config.config, imageMetadata);
		const containerProperties = await createContainerProperties(params, container.Id, configs?.workspaceConfig.workspaceFolder, mergedConfig.remoteUser);
		const updatedConfig = containerSubstitute(cliHost.platform, config.config.configFilePath, containerProperties.env, mergedConfig);
		const remoteEnv = probeRemoteEnv(common, containerProperties, updatedConfig);
		const remoteCwd = containerProperties.remoteWorkspaceFolder || containerProperties.homeFolder;
		await runRemoteCommand({ ...common, output, stdin: process.stdin, ...(logFormat !== 'json' ? { stdout: process.stdout, stderr: process.stderr } : {}) }, containerProperties, restArgs || [], remoteCwd, { remoteEnv: await remoteEnv, pty: isTTY, print: 'continuous' });
		return {
			code: 0,
			dispose,
		};

	} catch (err) {
		if (!err?.code && !err?.signal) {
			if (output) {
				output.write(err?.stack || err?.message || String(err), LogLevel.Error);
			} else {
				console.error(err?.stack || err?.message || String(err));
			}
		}
		return {
			code: err?.code as number | undefined,
			signal: err?.signal as string | number | undefined,
			dispose,
		};
	}
}

function createStdoutResizeEmitter(disposables: (() => Promise<unknown> | void)[]): Event<LogDimensions> {
	const resizeListener = () => {
		emitter.fire({
			rows: process.stdout.rows,
			columns: process.stdout.columns
		});
	};
	const emitter = new NodeEventEmitter<LogDimensions>({
		on: () => process.stdout.on('resize', resizeListener),
		off: () => process.stdout.off('resize', resizeListener),
	});
	disposables.push(() => emitter.dispose());
	return emitter.event;
}<|MERGE_RESOLUTION|>--- conflicted
+++ resolved
@@ -118,12 +118,9 @@
 		'dotfiles-target-path': { type: 'string', default: '~/dotfiles', description: 'The path to clone the dotfiles repository to. Defaults to `~/dotfiles`.' },
 		'container-session-data-folder': { type: 'string', description: 'Folder to cache CLI data, for example userEnvProbe results' },
 		'omit-config-remote-env-from-metadata': { type: 'boolean', default: false, hidden: true, description: 'Omit remoteEnv from devcontainer.json for container metadata label' },
-<<<<<<< HEAD
 		'secrets-file': { type: 'string', description: 'Path to the secrets json file containg secret environment variables and values as key value pairs' },
-=======
 		'experimental-lockfile': { type: 'boolean', default: false, hidden: true, description: 'Write lockfile' },
 		'experimental-frozen-lockfile': { type: 'boolean', default: false, hidden: true, description: 'Ensure lockfile remains unchanged' },
->>>>>>> 6b5d0fce
 	})
 		.check(argv => {
 			const idLabels = (argv['id-label'] && (Array.isArray(argv['id-label']) ? argv['id-label'] : [argv['id-label']])) as string[] | undefined;
@@ -190,12 +187,9 @@
 	'dotfiles-target-path': dotfilesTargetPath,
 	'container-session-data-folder': containerSessionDataFolder,
 	'omit-config-remote-env-from-metadata': omitConfigRemotEnvFromMetadata,
-<<<<<<< HEAD
 	'secrets-file': secretsFile,
-=======
 	'experimental-lockfile': experimentalLockfile,
 	'experimental-frozen-lockfile': experimentalFrozenLockfile,
->>>>>>> 6b5d0fce
 }: ProvisionArgs) {
 
 	const workspaceFolder = workspaceFolderArg ? path.resolve(process.cwd(), workspaceFolderArg) : undefined;
