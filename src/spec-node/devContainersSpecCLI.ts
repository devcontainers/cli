--- conflicted
+++ resolved
@@ -117,13 +117,10 @@
 		'skip-feature-auto-mapping': { type: 'boolean', default: false, hidden: true, description: 'Temporary option for testing.' },
 		'skip-post-attach': { type: 'boolean', default: false, description: 'Do not run postAttachCommand.' },
 		'experimental-image-metadata': { type: 'boolean', default: experimentalImageMetadataDefault, hidden: true, description: 'Temporary option for testing.' },
-<<<<<<< HEAD
-		'container-session-data-folder': { type: 'string', description: 'Folder to cache CLI data, for example userEnvProb results' },
-=======
 		'dotfiles-repository': { type: 'string', description: 'URL of a dotfiles Git repository (e.g., https://github.com/owner/repository.git)' },
 		'dotfiles-install-command': { type: 'string', description: 'The command to run after cloning the dotfiles repository. Defaults to run the first file of `install.sh`, `install`, `bootstrap.sh`, `bootstrap`, `setup.sh` and `setup` found in the dotfiles repository`s root folder.' },
 		'dotfiles-target-path': { type: 'string', default: '~/dotfiles', description: 'The path to clone the dotfiles repository to. Defaults to `~/dotfiles`.' },
->>>>>>> 43a1bb3f
+		'container-session-data-folder': { type: 'string', description: 'Folder to cache CLI data, for example userEnvProb results' },
 	})
 		.check(argv => {
 			const idLabels = (argv['id-label'] && (Array.isArray(argv['id-label']) ? argv['id-label'] : [argv['id-label']])) as string[] | undefined;
@@ -186,13 +183,10 @@
 	'skip-feature-auto-mapping': skipFeatureAutoMapping,
 	'skip-post-attach': skipPostAttach,
 	'experimental-image-metadata': experimentalImageMetadata,
-<<<<<<< HEAD
-	'container-session-data-folder': containerSessionDataFolder,
-=======
 	'dotfiles-repository': dotfilesRepository,
 	'dotfiles-install-command': dotfilesInstallCommand,
 	'dotfiles-target-path': dotfilesTargetPath,
->>>>>>> 43a1bb3f
+	'container-session-data-folder': containerSessionDataFolder,
 }: ProvisionArgs) {
 
 	const workspaceFolder = workspaceFolderArg ? path.resolve(process.cwd(), workspaceFolderArg) : undefined;
