/*---------------------------------------------------------------------------------------------
 *  Copyright (c) Microsoft Corporation. All rights reserved.
 *  Licensed under the MIT License. See License.txt in the project root for license information.
 *--------------------------------------------------------------------------------------------*/

import * as path from 'path';
import * as crypto from 'crypto';
import * as os from 'os';

import { DockerResolverParameters, DevContainerAuthority, UpdateRemoteUserUIDDefault, BindMountConsistency, getCacheFolder } from './utils';
import { createNullPostCreate, finishBackgroundTasks, ResolverParameters, UserEnvProbe } from '../spec-common/injectHeadless';
import { getCLIHost, loadNativeModule } from '../spec-common/commonUtils';
import { resolve } from './configContainer';
import { URI } from 'vscode-uri';
import { promisify } from 'util';
import { LogLevel, LogDimensions, toErrorText, createCombinedLog, createTerminalLog, Log, makeLog, LogFormat, createJSONLog } from '../spec-utils/log';
import { dockerComposeCLIConfig } from './dockerCompose';
import { Mount } from '../spec-configuration/containerFeaturesConfiguration';
import { getPackageConfig, PackageConfiguration } from '../spec-utils/product';
import { dockerBuildKitVersion } from '../spec-shutdown/dockerUtils';

export const experimentalImageMetadataDefault = true;

export interface ProvisionOptions {
	dockerPath: string | undefined;
	dockerComposePath: string | undefined;
	containerDataFolder: string | undefined;
	containerSystemDataFolder: string | undefined;
	workspaceFolder: string | undefined;
	workspaceMountConsistency?: BindMountConsistency;
	mountWorkspaceGitRoot: boolean;
	idLabels: string[];
	configFile: URI | undefined;
	overrideConfigFile: URI | undefined;
	logLevel: LogLevel;
	logFormat: LogFormat;
	log: (text: string) => void;
	terminalDimensions: LogDimensions | undefined;
	defaultUserEnvProbe: UserEnvProbe;
	removeExistingContainer: boolean;
	buildNoCache: boolean;
	expectExistingContainer: boolean;
	postCreateEnabled: boolean;
	skipNonBlocking: boolean;
	prebuild: boolean;
	persistedFolder: string | undefined;
	additionalMounts: Mount[];
	updateRemoteUserUIDDefault: UpdateRemoteUserUIDDefault;
	remoteEnv: Record<string, string>;
	additionalCacheFroms: string[];
	useBuildKit: 'auto' | 'never';
	omitLoggerHeader?: boolean | undefined;
	buildxPlatform: string | undefined;
	buildxPush: boolean;
<<<<<<< HEAD
	buildxOutput: string | undefined;
=======
	additionalFeatures?: Record<string, string | boolean | Record<string, string | boolean>>;
>>>>>>> 970d417d
	skipFeatureAutoMapping: boolean;
	skipPostAttach: boolean;
	experimentalImageMetadata: boolean;
}

export async function launch(options: ProvisionOptions, disposables: (() => Promise<unknown> | undefined)[]) {
	const params = await createDockerParams(options, disposables);
	const output = params.common.output;
	const text = 'Resolving Remote';
	const start = output.start(text);

	const result = await resolve(params, options.configFile, options.overrideConfigFile, options.idLabels, options.additionalFeatures ?? {});
	output.stop(text, start);
	const { dockerContainerId, composeProjectName } = result;
	return {
		containerId: dockerContainerId!,
		composeProjectName,
		remoteUser: result.properties.user,
		remoteWorkspaceFolder: result.properties.remoteWorkspaceFolder,
		finishBackgroundTasks: async () => {
			try {
				await finishBackgroundTasks(result.params.backgroundTasks);
			} catch (err) {
				output.write(toErrorText(String(err && (err.stack || err.message) || err)));
			}
		},
	};
}

export async function createDockerParams(options: ProvisionOptions, disposables: (() => Promise<unknown> | undefined)[]): Promise<DockerResolverParameters> {
	const { persistedFolder, additionalMounts, updateRemoteUserUIDDefault, containerDataFolder, containerSystemDataFolder, workspaceMountConsistency, mountWorkspaceGitRoot, remoteEnv } = options;
	let parsedAuthority: DevContainerAuthority | undefined;
	if (options.workspaceFolder) {
		parsedAuthority = { hostPath: options.workspaceFolder } as DevContainerAuthority;
	}
	const extensionPath = path.join(__dirname, '..', '..');
	const sessionStart = new Date();
	const pkg = getPackageConfig();
	const output = createLog(options, pkg, sessionStart, disposables, options.omitLoggerHeader);

	const appRoot = undefined;
	const cwd = options.workspaceFolder || process.cwd();
	const cliHost = await getCLIHost(cwd, loadNativeModule);
	const sessionId = (await promisify(crypto.randomBytes)(20)).toString('hex'); // TODO: Somehow enable correlation.

	const common: ResolverParameters = {
		prebuild: options.prebuild,
		computeExtensionHostEnv: false,
		package: pkg,
		containerDataFolder,
		containerSystemDataFolder,
		appRoot,
		extensionPath, // TODO: rename to packagePath
		sessionId,
		sessionStart,
		cliHost,
		env: cliHost.env,
		cwd,
		isLocalContainer: false,
		progress: () => { },
		output,
		allowSystemConfigChange: true,
		defaultUserEnvProbe: options.defaultUserEnvProbe,
		postCreate: createNullPostCreate(options.postCreateEnabled, options.skipNonBlocking, output),
		getLogLevel: () => options.logLevel,
		onDidChangeLogLevel: () => ({ dispose() { } }),
		loadNativeModule,
		shutdowns: [],
		backgroundTasks: [],
		persistedFolder: persistedFolder || await getCacheFolder(cliHost), // Fallback to tmp folder, even though that isn't 'persistent'
		remoteEnv,
		buildxPlatform: options.buildxPlatform,
		buildxPush: options.buildxPush,
		buildxOutput: options.buildxOutput,
		skipFeatureAutoMapping: options.skipFeatureAutoMapping,
		skipPostAttach: options.skipPostAttach,
		experimentalImageMetadata: options.experimentalImageMetadata,
	};

	const dockerPath = options.dockerPath || 'docker';
	const dockerComposePath = options.dockerComposePath || 'docker-compose';
	const dockerComposeCLI = dockerComposeCLIConfig({
		exec: cliHost.exec,
		env: cliHost.env,
		output: common.output,
	}, dockerPath, dockerComposePath);
	const buildKitVersion = options.useBuildKit === 'never' ? null : (await dockerBuildKitVersion({
		cliHost,
		dockerCLI: dockerPath,
		dockerComposeCLI,
		env: cliHost.env,
		output
	}));
	return {
		common,
		parsedAuthority,
		dockerCLI: dockerPath,
		dockerComposeCLI: dockerComposeCLI,
		dockerEnv: cliHost.env,
		workspaceMountConsistencyDefault: workspaceMountConsistency,
		mountWorkspaceGitRoot,
		updateRemoteUserUIDOnMacOS: false,
		cacheMount: 'bind',
		removeOnStartup: options.removeExistingContainer,
		buildNoCache: options.buildNoCache,
		expectExistingContainer: options.expectExistingContainer,
		additionalMounts,
		userRepositoryConfigurationPaths: [],
		updateRemoteUserUIDDefault,
		additionalCacheFroms: options.additionalCacheFroms,
		buildKitVersion,
		isTTY: process.stdin.isTTY || options.logFormat === 'json',
		buildxPlatform: common.buildxPlatform,
		buildxPush: common.buildxPush,
		buildxOutput: common.buildxOutput,
	};
}

export interface LogOptions {
	logLevel: LogLevel;
	logFormat: LogFormat;
	log: (text: string) => void;
	terminalDimensions: LogDimensions | undefined;
}

export function createLog(options: LogOptions, pkg: PackageConfiguration, sessionStart: Date, disposables: (() => Promise<unknown> | undefined)[], omitHeader?: boolean) {
	const header = omitHeader ? undefined : `${pkg.name} ${pkg.version}. Node.js ${process.version}. ${os.platform()} ${os.release()} ${os.arch()}.`;
	const output = createLogFrom(options, sessionStart, header);
	output.dimensions = options.terminalDimensions;
	disposables.push(() => output.join());
	return output;
}

function createLogFrom({ log: write, logLevel, logFormat }: LogOptions, sessionStart: Date, header: string | undefined = undefined): Log & { join(): Promise<void> } {
	const handler = logFormat === 'json' ? createJSONLog(write, () => logLevel, sessionStart) : createTerminalLog(write, () => logLevel, sessionStart);
	const log = {
		...makeLog(createCombinedLog([handler], header)),
		join: async () => {
			// TODO: wait for write() to finish.
		},
	};
	return log;
}<|MERGE_RESOLUTION|>--- conflicted
+++ resolved
@@ -52,11 +52,8 @@
 	omitLoggerHeader?: boolean | undefined;
 	buildxPlatform: string | undefined;
 	buildxPush: boolean;
-<<<<<<< HEAD
 	buildxOutput: string | undefined;
-=======
 	additionalFeatures?: Record<string, string | boolean | Record<string, string | boolean>>;
->>>>>>> 970d417d
 	skipFeatureAutoMapping: boolean;
 	skipPostAttach: boolean;
 	experimentalImageMetadata: boolean;
