--- conflicted
+++ resolved
@@ -65,16 +65,11 @@
 		sourcemap: true,
 		minify,
 		platform: 'node',
-<<<<<<< HEAD
-		target: 'node14.14.0',
+		target: 'node14.17.0',
 		external: ['vscode-dev-containers'].concat(compileForPkg ? ['node-pty'] : []),
 		define: {
 			'process.env.COMPILE_FOR_PKG': `${compileForPkg === true}`
 		},
-=======
-		target: 'node14.17.0',
-		external: ['vscode-dev-containers'],
->>>>>>> b731367e
 		mainFields: ['module', 'main'],
 		outdir: 'dist',
 		plugins: [plugin],
